/* wolfscp.c
 *
 * Copyright (C) 2014-2023 wolfSSL Inc.
 *
 * This file is part of wolfSSH.
 *
 * wolfSSH is free software; you can redistribute it and/or modify
 * it under the terms of the GNU General Public License as published by
 * the Free Software Foundation; either version 3 of the License, or
 * (at your option) any later version.
 *
 * wolfSSH is distributed in the hope that it will be useful,
 * but WITHOUT ANY WARRANTY; without even the implied warranty of
 * MERCHANTABILITY or FITNESS FOR A PARTICULAR PURPOSE.  See the
 * GNU General Public License for more details.
 *
 * You should have received a copy of the GNU General Public License
 * along with wolfSSH.  If not, see <http://www.gnu.org/licenses/>.
 */


/*
 * The scp module provides SCP server functionality including a default
 * receive callback. The default callbacks assume a filesystem is
 * available, but users can write and register their own callbacks if
 * no filesystem is available.
 */


#ifdef HAVE_CONFIG_H
    #include <config.h>
#endif

#include <wolfssh/wolfscp.h>

#ifdef WOLFSSH_SCP

#include <wolfssh/ssh.h>
#include <wolfssh/internal.h>
#include <wolfssh/log.h>


#ifdef NO_INLINE
    #include <wolfssh/misc.h>
#else
    #define WOLFSSH_MISC_INCLUDED
    #include "src/misc.c"
#endif

#ifndef WOLFSSH_DEFAULT_EXTDATA_SZ
    #define WOLFSSH_DEFAULT_EXTDATA_SZ 128
#endif

#ifndef NO_FILESYSTEM
static int ScpFileIsDir(ScpSendCtx* ctx);
static int ScpPushDir(void *fs, ScpSendCtx* ctx, const char* path, void* heap);
static int ScpPopDir(void *fs, ScpSendCtx* ctx, void* heap);
#endif

const char scpError[] = "scp error: %s, %d";
const char scpState[] = "scp state: %s";


static int _DumpExtendedData(WOLFSSH* ssh)
{
    byte msg[WOLFSSH_DEFAULT_EXTDATA_SZ];
    int msgSz;

    msgSz = wolfSSH_extended_data_read(ssh, msg, WOLFSSH_DEFAULT_EXTDATA_SZ-1);
    if (msgSz > 0) {
        msg[msgSz] = 0;
        fprintf(stderr, "%s", msg);
        msgSz = WS_SUCCESS;
    }

    return msgSz;
}


int DoScpSink(WOLFSSH* ssh)
{
    int ret = WS_SUCCESS;

    if (ssh == NULL)
        return WS_BAD_ARGUMENT;

    while (ret == WS_SUCCESS && ssh->scpState != SCP_DONE) {

        switch (ssh->scpState) {

            case SCP_SINK_BEGIN:
                WLOG(WS_LOG_DEBUG, scpState, "SCP_SINK_BEGIN");

                ssh->scpState = SCP_SEND_CONFIRMATION;
                ssh->scpNextState = SCP_RECEIVE_MESSAGE;

                ssh->scpConfirm = ssh->ctx->scpRecvCb(ssh,
                        WOLFSSH_SCP_NEW_REQUEST, ssh->scpBasePath,
                        NULL, 0, 0, 0, 0, NULL, 0, 0, wolfSSH_GetScpRecvCtx(ssh));
                continue;

            case SCP_RECEIVE_MESSAGE:
                WLOG(WS_LOG_DEBUG, scpState, "SCP_RECEIVE_MESSAGE");

                if ( (ret = ReceiveScpMessage(ssh)) < WS_SUCCESS) {
                    if (ret == WS_EOF) {
                        ret = WS_SUCCESS; /* successfully recieved message */
                        ssh->scpState = SCP_DONE;
                        break;
                    }

                    WLOG(WS_LOG_ERROR, scpError, "RECEIVE_MESSAGE", ret);
                    break;
                }

                if (ssh->scpMsgType == WOLFSSH_SCP_MSG_DIR) {
                    ssh->scpState = SCP_SEND_CONFIRMATION;
                    ssh->scpNextState = SCP_RECEIVE_MESSAGE;
                    ssh->scpFileState = WOLFSSH_SCP_NEW_DIR;

                } else if (ssh->scpMsgType == WOLFSSH_SCP_MSG_END_DIR) {
                    ssh->scpState = SCP_SEND_CONFIRMATION;
                    ssh->scpNextState = SCP_RECEIVE_MESSAGE;

                } else if (ssh->scpMsgType == WOLFSSH_SCP_MSG_TIME) {
                    ssh->scpState = SCP_SEND_CONFIRMATION;
                    ssh->scpNextState = SCP_RECEIVE_MESSAGE;
                    continue;

                } else if (ssh->scpMsgType == WOLFSSH_SCP_MSG_FILE) {
                    ssh->scpState = SCP_SEND_CONFIRMATION;
                    ssh->scpNextState = SCP_RECEIVE_FILE;
                    ssh->scpFileState = WOLFSSH_SCP_NEW_FILE;

                } else {
                    ret = WS_SCP_BAD_MSG_E;
                    WLOG(WS_LOG_ERROR, scpError, "bad msg type", ret);
                    break;
                }

                /* scp receive callback */
                ssh->scpConfirm = ssh->ctx->scpRecvCb(ssh, ssh->scpFileState,
                        ssh->scpBasePath, ssh->scpFileName, ssh->scpFileMode,
                        ssh->scpMTime, ssh->scpATime, ssh->scpFileSz, NULL, 0,
                        0, wolfSSH_GetScpRecvCtx(ssh));

                continue;

            case SCP_SEND_CONFIRMATION:
                WLOG(WS_LOG_DEBUG, scpState, "SCP_SEND_CONFIRMATION");

                if ( (ret = SendScpConfirmation(ssh)) < WS_SUCCESS) {
                    WLOG(WS_LOG_ERROR, scpError, "SEND_CONFIRMATION", ret);
                    break;
                }

                ssh->scpState = ssh->scpNextState;
                continue;

            case SCP_RECEIVE_CONFIRMATION:
                WLOG(WS_LOG_DEBUG, scpState, "SCP_RECEIVE_CONFIRMATION");

                if ( (ret = ReceiveScpConfirmation(ssh)) < WS_SUCCESS) {
                    WLOG(WS_LOG_ERROR, scpError, "RECEIVE_CONFIRMATION", ret);
                    break;
                }

                ssh->scpState = SCP_RECEIVE_MESSAGE;
                continue;

            case SCP_RECEIVE_FILE:
                WLOG(WS_LOG_DEBUG, scpState, "SCP_RECEIVE_FILE");

                if ( (ret = ReceiveScpFile(ssh)) < WS_SUCCESS) {
                    WLOG(WS_LOG_ERROR, scpError, "RECEIVE_FILE", ret);
                    break;
                }

                /* reset success status */
                ret = WS_SUCCESS;

                /* scp receive callback, give user file data */
                ssh->scpConfirm = ssh->ctx->scpRecvCb(ssh,
                        WOLFSSH_SCP_FILE_PART, ssh->scpBasePath,
                        ssh->scpFileName, ssh->scpFileMode, ssh->scpMTime,
                        ssh->scpATime, ssh->scpFileSz, ssh->scpFileBuffer,
                        ssh->scpFileBufferSz, ssh->scpFileOffset,
                        wolfSSH_GetScpRecvCtx(ssh));

                ssh->scpFileOffset += ssh->scpFileBufferSz;

                /* shrink and reset recv buffer */
                WFREE(ssh->scpFileBuffer, ssh->ctx->heap, DYNTYPE_BUFFER);
                ssh->scpFileBuffer = NULL;
                ssh->scpFileBufferSz = 0;

                if (ssh->scpConfirm != WS_SCP_CONTINUE) {
                    /* user aborted, send failure confirmation */
                    ssh->scpState = SCP_SEND_CONFIRMATION;
                    ssh->scpNextState = SCP_DONE;

                } else if (ssh->scpFileOffset < ssh->scpFileSz) {
                    ssh->scpNextState = SCP_RECEIVE_FILE;

                } else {
                    /* scp receive callback, notify user file is done */
                    ssh->scpConfirm = ssh->ctx->scpRecvCb(ssh,
                        WOLFSSH_SCP_FILE_DONE, ssh->scpBasePath,
                        ssh->scpFileName, ssh->scpFileMode, ssh->scpMTime,
                        ssh->scpATime, ssh->scpFileSz, NULL, 0, 0,
                        wolfSSH_GetScpRecvCtx(ssh));

                    ssh->scpFileOffset = 0;
                    ssh->scpATime = 0;
                    ssh->scpMTime = 0;
                    ssh->scpState = SCP_SEND_CONFIRMATION;
                    ssh->scpNextState = SCP_RECEIVE_CONFIRMATION;
                }
                continue;

        } /* end switch */

    } /* end while */

    return ret;
}

static int ScpSourceInit(WOLFSSH* ssh)
{
    /* file name */
    if (ssh->scpFileName != NULL) {
        WFREE(ssh->scpFileName, ssh->ctx->heap, DYNTYPE_STRING);
        ssh->scpFileName = NULL;
        ssh->scpFileNameSz = 0;
    }

    ssh->scpFileName = (char*)WMALLOC(DEFAULT_SCP_FILE_NAME_SZ, ssh->ctx->heap,
                                      DYNTYPE_STRING);
    if (ssh->scpFileName == NULL)
        return WS_MEMORY_E;

    ssh->scpFileNameSz = DEFAULT_SCP_FILE_NAME_SZ;
    WMEMSET(ssh->scpFileName, 0, DEFAULT_SCP_FILE_NAME_SZ);

    /* file buffer */
    ssh->scpFileBuffer = (byte*)WMALLOC(DEFAULT_SCP_BUFFER_SZ, ssh->ctx->heap,
                                        DYNTYPE_BUFFER);
    if (ssh->scpFileBuffer == NULL) {
        WFREE(ssh->scpFileName, ssh->ctx->heap, DYNTYPE_STRING);
        ssh->scpFileName = NULL;
        return WS_MEMORY_E;
    }
    ssh->scpFileBufferSz = DEFAULT_SCP_BUFFER_SZ;
    WMEMSET(ssh->scpFileBuffer, 0, DEFAULT_SCP_BUFFER_SZ);

    return WS_SUCCESS;
}


/* Sends timestamp information (access, modification) to peer.
 *
 * T<modification_secs> 0 <access_secs> 0
 *
 * returns WS_SUCCESS on success, negative upon error
 */
static int SendScpTimestamp(WOLFSSH* ssh)
{
    int ret = WS_SUCCESS, bufSz;
    char buf[DEFAULT_SCP_MSG_SZ];

    if (ssh == NULL)
        return WS_BAD_ARGUMENT;

    WMEMSET(buf, 0, sizeof(buf));
#ifdef WORD64_AVAILABLE
    WSNPRINTF(buf, sizeof(buf), "T%llu 0 %llu 0\n",
              (unsigned long long)ssh->scpMTime,
              (unsigned long long)ssh->scpATime);
#else
    WSNPRINTF(buf, sizeof(buf), "T%lu 0 %lu 0\n",
              (unsigned long)ssh->scpMTime,
              (unsigned long)ssh->scpATime);
#endif
    bufSz = (int)WSTRLEN(buf);

    ret = wolfSSH_stream_send(ssh, (byte*)buf, bufSz);
    if (ret != bufSz) {
        ret = WS_FATAL_ERROR;
    } else {
        WLOG(WS_LOG_DEBUG, "scp: sent timestamp: %s", buf);
        ret = WS_SUCCESS;
    }

    return ret;
}




/* Sends file header (mode, file name) to peer.
 *
 * C<mode> <length> <filename>
 *
 * returns WS_SUCCESS on success, negative upon error
 */
static int SendScpFileHeader(WOLFSSH* ssh)
{
    int ret = WS_SUCCESS, bufSz;
    char buf[DEFAULT_SCP_MSG_SZ];
    char *filehdr;

    if (ssh == NULL)
        return WS_BAD_ARGUMENT;

#ifndef WSCPFILEHDR
    WMEMSET(buf, 0, sizeof(buf));
    WSNPRINTF(buf, sizeof(buf), "C%04o %u %s\n",
              ssh->scpFileMode, ssh->scpFileSz, ssh->scpFileName);
    filehdr = buf;
#else
    filehdr = WSCPFILEHDR(ssh);
    if (!filehdr)
        return WS_BAD_ARGUMENT;
#endif
    bufSz = (int)WSTRLEN(filehdr);
    ret = wolfSSH_stream_send(ssh, (byte*)filehdr, bufSz);
    if (ret != bufSz) {
        ret = WS_FATAL_ERROR;
    } else {
        WLOG(WS_LOG_DEBUG, "scp: sent file header: %s", filehdr);
        ret = WS_SUCCESS;
    }
    return ret;
}

/* Sends directory message to peer, length is ignored but must
 * be present in message format (set to 0).
 *
 * D<mode> <length> <dirname>
 *
 * returns WS_SUCCESS on success, negative upon error
 */
static int SendScpEnterDirectory(WOLFSSH* ssh)
{
    int ret = WS_SUCCESS, bufSz;
    char buf[DEFAULT_SCP_MSG_SZ];

    if (ssh == NULL)
        return WS_BAD_ARGUMENT;

    WMEMSET(buf, 0, sizeof(buf));

    WSNPRINTF(buf, sizeof(buf), "D%04o 0 %s\n", ssh->scpFileMode,
              ssh->scpFileName);

    bufSz = (int)WSTRLEN(buf);

    ret = wolfSSH_stream_send(ssh, (byte*)buf, bufSz);
    if (ret != bufSz) {
        ret = WS_FATAL_ERROR;
    } else {
        WLOG(WS_LOG_DEBUG, "scp: sent directory msg: %s", buf);
        ret = WS_SUCCESS;
    }

    return ret;
}

/* Sends end directory message to peer.
 *
 * returns WS_SUCCESS on success, negative upon error
 */
static int SendScpExitDirectory(WOLFSSH* ssh)
{
    int ret = WS_SUCCESS;
    char buf[2];

    if (ssh == NULL)
        return WS_BAD_ARGUMENT;

    buf[0] = 'E';
    buf[1] = '\n';

    ret = wolfSSH_stream_send(ssh, (byte*)buf, sizeof(buf));
    if (ret != sizeof(buf)) {
        ret = WS_FATAL_ERROR;
    } else {
        WLOG(WS_LOG_DEBUG, "scp: sent end directory msg: E");
        ret = WS_SUCCESS;
    }

    return ret;
}

int DoScpSource(WOLFSSH* ssh)
{
    int ret = WS_SUCCESS;

    if (ssh == NULL)
        return WS_BAD_ARGUMENT;

    while (ret == WS_SUCCESS && ssh->scpState != SCP_DONE) {

        switch (ssh->scpState) {

            case SCP_SOURCE_BEGIN:
                WLOG(WS_LOG_DEBUG, scpState, "SCP_SOURCE_BEGIN");

                ssh->scpConfirm = ssh->ctx->scpSendCb(ssh,
                        WOLFSSH_SCP_NEW_REQUEST, NULL, NULL, 0, NULL, NULL,
                        NULL, 0, NULL, NULL, 0, wolfSSH_GetScpSendCtx(ssh));

                if (ssh->scpConfirm == WS_SCP_ABORT ||
                                                    ssh->scpConfirm == WS_EOF) {
                    ssh->scpState = SCP_RECEIVE_CONFIRMATION_WITH_RECEIPT;
                    ssh->scpNextState = SCP_DONE;
                } else {
                    ssh->scpState = SCP_SOURCE_INIT;
                }
                continue;

            case SCP_SOURCE_INIT:
                WLOG(WS_LOG_DEBUG, scpState, "SCP_SOURCE_INIT");

                if ( (ret = ScpSourceInit(ssh)) < WS_SUCCESS) {
                    break;
                }

                ssh->scpState = SCP_RECEIVE_CONFIRMATION;
                ssh->scpNextState = SCP_TRANSFER;
                continue;

            case SCP_SEND_CONFIRMATION:
                WLOG(WS_LOG_DEBUG, scpState, "SCP_SEND_CONFIRMATION");

                if ( (ret = SendScpConfirmation(ssh)) < WS_SUCCESS) {
                    WLOG(WS_LOG_ERROR, scpError, "SEND_CONFIRMATION", ret);
                    break;
                }

                ssh->scpState = ssh->scpNextState;
                continue;

            case SCP_CONFIRMATION_WITH_RECEIPT:
                WLOG(WS_LOG_DEBUG, scpState, "SCP_CONFIRMATION_WITH_RECEIPT");

                if ( (ret = SendScpConfirmation(ssh)) < WS_SUCCESS) {
                    WLOG(WS_LOG_ERROR, scpError, "SEND_CONFIRMATION", ret);
                    break;
                }

                ssh->scpState = SCP_RECEIVE_CONFIRMATION;
                continue;

            case SCP_RECEIVE_CONFIRMATION_WITH_RECEIPT:
                WLOG(WS_LOG_DEBUG, scpState,
                     "SCP_RECEIVE_CONFIRMATION_WITH_RECEIPT");

                if ( (ret = ReceiveScpConfirmation(ssh)) < WS_SUCCESS) {
                    WLOG(WS_LOG_ERROR, scpError,
                         "RECEIVE_CONFIRMATION_WITH_RECEIPT", ret);
                    break;
                }

                ssh->scpState = SCP_SEND_CONFIRMATION;
                continue;

            case SCP_RECEIVE_CONFIRMATION:
                WLOG(WS_LOG_DEBUG, scpState, "SCP_RECEIVE_CONFIRMATION");

                if ( (ret = ReceiveScpConfirmation(ssh)) < WS_SUCCESS) {
                    WLOG(WS_LOG_ERROR, scpError, "RECEIVE_CONFIRMATION", ret);
                    break;
                }

                ssh->scpState = ssh->scpNextState;
                continue;

            case SCP_TRANSFER:
                WLOG(WS_LOG_DEBUG, scpState, "SCP_TRANSFER");

                ssh->scpConfirm = ssh->ctx->scpSendCb(ssh,
                        ssh->scpRequestType, ssh->scpBasePath,
                        ssh->scpFileName, ssh->scpFileNameSz, &(ssh->scpMTime),
                        &(ssh->scpATime), &(ssh->scpFileMode),
                        ssh->scpFileOffset, &(ssh->scpFileSz),
                        ssh->scpFileBuffer + ssh->scpBufferedSz,
                        ssh->scpFileBufferSz - ssh->scpBufferedSz,
                        wolfSSH_GetScpSendCtx(ssh));

                if (ssh->scpConfirm == WS_SCP_ENTER_DIR) {
                    ssh->scpState = SCP_SEND_ENTER_DIRECTORY;
                    continue;

                } else if (ssh->scpConfirm == WS_SCP_EXIT_DIR) {
                    ssh->scpState = SCP_SEND_EXIT_DIRECTORY;
                    continue;

                } else if (ssh->scpConfirm == WS_SCP_EXIT_DIR_FINAL) {
                    ssh->scpState = SCP_SEND_EXIT_DIRECTORY_FINAL;
                    continue;

                } else if (ssh->scpConfirm == WS_SCP_COMPLETE) {
                    ssh->scpState = SCP_DONE;
                    continue;

                } else if (ssh->scpConfirm == WS_SCP_ABORT) {
                    ssh->scpState = SCP_SEND_CONFIRMATION;
                    ssh->scpNextState = SCP_DONE;
                    continue;

                } else if (ssh->scpConfirm >= 0) {

                    /* transfer buffered file data */
                    ssh->scpBufferedSz += ssh->scpConfirm;
                    ssh->scpConfirm = WS_SCP_CONTINUE;

                    /* only send timestamp and file header first time */
                    if (ssh->scpFileOffset == 0) {
                        if (ssh->scpTimestamp == 1) {
                            ssh->scpState = SCP_SEND_TIMESTAMP;
                        } else {
                            ssh->scpState = SCP_SEND_FILE_HEADER;
                        }
                    } else {
                        ssh->scpState = SCP_SEND_FILE;
                    }
                    continue;

                } else {

                    /* error */
                    ret = ssh->scpConfirm;
                    break;
                }

                continue;

            case SCP_SEND_TIMESTAMP:
                WLOG(WS_LOG_DEBUG, scpState, "SCP_SEND_TIMESTAMP");

                if ( (ret = SendScpTimestamp(ssh)) < WS_SUCCESS) {
                    WLOG(WS_LOG_ERROR, scpError, "SEND_TIMESTAMP", ret);
                    break;
                }

                ssh->scpState = SCP_RECEIVE_CONFIRMATION;
                ssh->scpNextState = SCP_SEND_FILE_HEADER;
                continue;

            case SCP_SEND_ENTER_DIRECTORY:
                WLOG(WS_LOG_DEBUG, scpState, "SCP_SEND_ENTER_DIRECTORY");

                if ( (ret = SendScpEnterDirectory(ssh)) < WS_SUCCESS) {
                    WLOG(WS_LOG_ERROR, scpError, "SEND_ENTER_DIRECTORY", ret);
                    break;
                }

                ssh->scpState = SCP_RECEIVE_CONFIRMATION;
                ssh->scpNextState = SCP_TRANSFER;
                continue;

            case SCP_SEND_EXIT_DIRECTORY:
                WLOG(WS_LOG_DEBUG, scpState, "SCP_SEND_EXIT_DIRECTORY");

                if ( (ret = SendScpExitDirectory(ssh)) < WS_SUCCESS) {
                    WLOG(WS_LOG_ERROR, scpError, "SEND_EXIT_DIRECTORY", ret);
                    break;
                }

                ssh->scpState = SCP_RECEIVE_CONFIRMATION;
                ssh->scpNextState = SCP_TRANSFER;
                continue;

            case SCP_SEND_EXIT_DIRECTORY_FINAL:
                WLOG(WS_LOG_DEBUG, scpState, "SCP_SEND_EXIT_DIRECTORY_FINAL");

                if ( (ret = SendScpExitDirectory(ssh)) < WS_SUCCESS) {
                    WLOG(WS_LOG_ERROR, scpError, "SEND_EXIT_DIRECTORY", ret);
                    break;
                }

                ssh->scpState = SCP_RECEIVE_CONFIRMATION;
                ssh->scpNextState = SCP_DONE;
                continue;
            case SCP_SEND_FILE_HEADER:
                WLOG(WS_LOG_DEBUG, scpState, "SCP_SEND_FILE_HEADER");

                if ( (ret = SendScpFileHeader(ssh)) < WS_SUCCESS) {
                    WLOG(WS_LOG_ERROR, scpError, "SEND_FILE_HEADER", ret);
                    break;
                }

                ssh->scpState = SCP_RECEIVE_CONFIRMATION;
                ssh->scpNextState = SCP_SEND_FILE;
                continue;

            case SCP_SEND_FILE:
                WLOG(WS_LOG_DEBUG, scpState, "SCP_SEND_FILE");

                ret = wolfSSH_stream_send(ssh, ssh->scpFileBuffer,
                                          ssh->scpBufferedSz);
                if (ret == WS_WINDOW_FULL || ret == WS_REKEYING) {
                    ret = wolfSSH_worker(ssh, NULL);
                    if (ret == WS_SUCCESS)
                        continue;
                }
                if (ret == WS_EXTDATA) {
                    _DumpExtendedData(ssh);
                    continue;
                }
                if (ret < 0) {
                    WLOG(WS_LOG_ERROR, scpError, "failed to send file", ret);
                    break;
                }

                ssh->scpFileOffset += ret;
                if (ret != (int)ssh->scpBufferedSz) {
                    /* case where not all of buffer was sent */
                    WMEMMOVE(ssh->scpFileBuffer, ssh->scpFileBuffer + ret,
                             ssh->scpBufferedSz - ret);
                }
                ssh->scpBufferedSz -= ret;
                ret = WS_SUCCESS;

                if (ssh->scpBufferedSz > 0) {
                    /* There is still file data in the buffer to send,
                     * go ahead and try to send it by repeating this
                     * state. */
                    continue;
                }
                else if (ssh->scpFileOffset < ssh->scpFileSz) {
                    ssh->scpState = SCP_TRANSFER;
                    ssh->scpRequestType = WOLFSSH_SCP_CONTINUE_FILE_TRANSFER;

                } else {
                    ssh->scpState = SCP_CONFIRMATION_WITH_RECEIPT;
                    if (ssh->scpIsRecursive) {
                        ssh->scpFileOffset = 0;
                        ssh->scpBufferedSz = 0;
                        ssh->scpATime = 0;
                        ssh->scpMTime = 0;
                        ssh->scpNextState = SCP_TRANSFER;
                        ssh->scpRequestType = WOLFSSH_SCP_RECURSIVE_REQUEST;
                    } else {
                        ssh->scpNextState = SCP_DONE;
                    }
                }

                continue;

            default:
                break;

        } /* end switch */

    } /* end while */

    if (ret == WS_SUCCESS && ssh->scpState == SCP_DONE) {
        /* Send SSH_MSG_CHANNEL_CLOSE */
        ret = wolfSSH_stream_exit(ssh, 0);
    }

    return ret;
}

int DoScpRequest(WOLFSSH* ssh)
{
    int ret = WS_SUCCESS;

    if (ssh == NULL)
        return WS_BAD_ARGUMENT;

    if (ssh->ctx->scpRecvCb == NULL) {
        WLOG(WS_LOG_DEBUG, "scp error: receive callback is null, please set");
        return WS_BAD_ARGUMENT;
    }

    while (ret == WS_SUCCESS && ssh->scpState != SCP_DONE) {

        switch (ssh->scpRequestState) {

            case SCP_PARSE_COMMAND:
                WLOG(WS_LOG_DEBUG, scpState, "SCP_PARSE_COMMAND");

                if ( (ret = ParseScpCommand(ssh)) < WS_SUCCESS) {
                    WLOG(WS_LOG_ERROR, scpError, "PARSE_COMMAND", ret);
                    break;
                }

                if (ssh->scpDirection == WOLFSSH_SCP_TO) {
                    ssh->scpRequestState = SCP_SINK;
                    ssh->scpState = SCP_SINK_BEGIN;
                    continue;

                } else if (ssh->scpDirection == WOLFSSH_SCP_FROM) {
                    ssh->scpRequestState = SCP_SOURCE;
                    ssh->scpState = SCP_SOURCE_BEGIN;
                    continue;

                } else {
                    ret = WS_SCP_CMD_E;
                    WLOG(WS_LOG_ERROR, scpError, "invalid command", ret);
                    break;
                }

            case SCP_SINK:
                WLOG(WS_LOG_DEBUG, scpState, "SCP_SINK");
                if ( (ret = DoScpSink(ssh)) < WS_SUCCESS) {
                    WLOG(WS_LOG_ERROR, scpError, "SCP_SINK", ret);
                }
                break;

            case SCP_SOURCE:
                WLOG(WS_LOG_DEBUG, scpState, "SCP_SOURCE");
                if ( (ret = DoScpSource(ssh)) < WS_SUCCESS) {
                    WLOG(WS_LOG_ERROR, scpError, "SCP_SOURCE", ret);
                }
                break;
        }
    }

    if (ret == WS_SUCCESS && ssh->scpState == SCP_DONE) {
        byte buf[1];

        /* Peer MUST send back a SSH_MSG_CHANNEL_CLOSE unless already
            sent*/
        ret = wolfSSH_stream_read(ssh, buf, 1);
        if (ret != WS_EOF) {
            WLOG(WS_LOG_DEBUG, scpState, "Did not receive EOF packet");
        }
        else {
            ret = WS_SUCCESS;
        }
    }

    return ret;
}

/* Sets the error message that is sent back to the peer when an error or fatal
 * confirmation message is sent. Expected to be used inside the scp
 * callbacks.
 *
 * ssh     - pointer to initialized WOLFSSH structure
 * message - error message to be sent to peer, dynamically allocated, freed
 *           internally when WOLFSSH session is freed.
 *
 * Returns WS_SUCCESS on success, negative upon error
 */
WOLFSSH_API int wolfSSH_SetScpErrorMsg(WOLFSSH* ssh, const char* message)
{
    char* value = NULL;
    word32 valueSz = 0;
    int ret = WS_SUCCESS;

    if (ssh == NULL)
        ret = WS_BAD_ARGUMENT;

    if (ret == WS_SUCCESS) {
        valueSz = (word32)WSTRLEN(message) + 1;
        if (valueSz > 0)
            value = (char*)WMALLOC(valueSz + SCP_MIN_CONFIRM_SZ,
                                   ssh->ctx->heap, DYNTYPE_STRING);
        if (value == NULL)
            ret = WS_MEMORY_E;
    }

    if (ret == WS_SUCCESS) {
        /* leave room for cmd at beginning, add \n\0 at end */
        WSTRNCPY(value + 1, message, valueSz);
        *(value + valueSz)     = '\n';
        *(value + valueSz + 1) = '\0';

        if (ssh->scpConfirmMsg != NULL) {
            WFREE(ssh->scpConfirmMsg, ssh->ctx->heap, DYNTYPE_STRING);
            ssh->scpConfirmMsg = NULL;
        }

        ssh->scpConfirmMsg = value;
        ssh->scpConfirmMsgSz = valueSz + SCP_MIN_CONFIRM_SZ;
    }

    return ret;
}

/* Determine if channel command sent in initial negotiation is scp.
 * Return 1 if yes, 0 if no */
int ChannelCommandIsScp(WOLFSSH* ssh)
{
    const char* cmd;
    int ret = 0;

    if (ssh == NULL)
        return WS_BAD_ARGUMENT;

    cmd = wolfSSH_GetSessionCommand(ssh);
    if (cmd != NULL && WSTRLEN(cmd) >= 3) {
        if (WSTRNCMP(cmd, "scp", 3) == 0)
            ret = 1;
    }

    return ret;
}

/* Reads file mode from SCP header string, mode is prefixed by "C", ex: "C0644",
 * places mode in ssh->scpFileMode.
 *
 * buf      - buffer containing mode string
 * bufSz    - size of buffer
 * inOutIdx - [IN/OUT] index into buffer, sets index after mode
 *
 * returns WS_SUCCESS on success, negative upon error
 */
static int GetScpFileMode(WOLFSSH* ssh, byte* buf, word32 bufSz,
                          word32* inOutIdx)
{
    int ret = WS_SUCCESS;
    word32 idx;
    byte modeOctet[SCP_MODE_OCTET_LEN + 1];
    int mode, i;

    if (ssh == NULL || buf == NULL || inOutIdx == NULL ||
        bufSz < (SCP_MODE_OCTET_LEN + 1))
        return WS_BAD_ARGUMENT;

    idx = *inOutIdx;

    /* skip leading "C" or "D" */
    if ((buf[idx] != 'C' && buf[idx] != 'D') || (idx + 1 > bufSz))
        return WS_BAD_ARGUMENT;
    idx++;

    WMEMCPY(modeOctet, buf + idx, SCP_MODE_OCTET_LEN);
    modeOctet[SCP_MODE_OCTET_LEN] = '\0';
    idx += SCP_MODE_OCTET_LEN;

    /* convert octal string to int without mp_read_radix() */
    mode = 0;

    for (i = 0; i < SCP_MODE_OCTET_LEN; i++)
    {
        if (modeOctet[i] < '0' || modeOctet[0] > '7') {
            ret = WS_BAD_ARGUMENT;
            break;
        }
        mode <<= 3;
        mode |= (modeOctet[i] - '0');
    }

    if (ret == WS_SUCCESS) {
        /* store file mode */
        ssh->scpFileMode = mode;
        /* eat trailing space */
        if (bufSz >= (word32)(idx +1))
            idx++;
        ret = WS_SUCCESS;
        *inOutIdx = idx;
    }

    return ret;
}


/* Locates first space present in given string (buf) and sets inOutIdx
 * to that offset.
 *
 * Returns WS_SUCCESS on success, or negative upon error */
static int FindSpaceInString(byte* buf, word32 bufSz, word32* inOutIdx)
{
    word32 idx;
    int spaceFound = 0;

    if (buf == NULL || inOutIdx == NULL)
        return WS_BAD_ARGUMENT;

    idx = *inOutIdx;

    while (idx < bufSz) {
        if (buf[idx] == ' ') {
            spaceFound = 1;
            break;
        }
        idx++;
    }

    if (!spaceFound)
        return WS_FATAL_ERROR;

    *inOutIdx = idx;

    return WS_SUCCESS;
}

/* Reads file size from beginning of string, expects space to be after,
 * places size in ssh->scpFileSz.
 *
 * buf      - buffer containing size string
 * bufSz    - size of buffer
 * inOutIdx - [IN/OUT] index into buffer, increments index upon return
 *
 * returns WS_SUCCESS on success, negative upon error
 */
static int GetScpFileSize(WOLFSSH* ssh, byte* buf, word32 bufSz,
                          word32* inOutIdx)
{
    int ret = WS_SUCCESS;
    word32 idx, spaceIdx;

    if (ssh == NULL || buf == NULL || inOutIdx == NULL)
        return WS_BAD_ARGUMENT;

    idx = *inOutIdx;
    spaceIdx = idx;

    if (FindSpaceInString(buf, bufSz, &spaceIdx) != WS_SUCCESS)
        ret = WS_SCP_BAD_MSG_E;

    if (ret == WS_SUCCESS) {
        /* replace space with newline for atoi */
        buf[spaceIdx] = '\n';
        ssh->scpFileSz = atoi((char *)(buf + idx));

        /* restore space, increment idx to space */
        buf[spaceIdx] = ' ';
        idx = spaceIdx;

        /* eat trailing space */
        if (bufSz >= (word32)(idx + 1))
            idx++;

        *inOutIdx = idx;
    }

    return ret;
}

/* Reads file name from beginning of string, expects string to be
 * null terminated.
 *
 * Places null-terminated file name in ssh->scpFileName and file name
 * length (not including null terminator) in ssh->scpFileNameSz.
 *
 * buf      - buffer containing size string
 * bufSz    - size of buffer
 * inOutIdx - [IN/OUT] index into buffer, increments index upon return
 *
 * returns WS_SUCCESS on success, negative upon error
 */
static int GetScpFileName(WOLFSSH* ssh, byte* buf, word32 bufSz,
                          word32* inOutIdx)
{
    int ret = WS_SUCCESS;
    word32 idx, len;

    if (ssh == NULL || buf == NULL || inOutIdx == NULL)
        return WS_BAD_ARGUMENT;

    idx = *inOutIdx;
    len = (word32)WSTRLEN((char*)(buf + idx));

    if ((idx + len) > bufSz)
        ret = WS_SCP_CMD_E;

    if (ret == WS_SUCCESS) {

        if (ssh->scpFileName != NULL) {
            WFREE(ssh->scpFileName, ssh->ctx->heap, DYNTYPE_STRING);
            ssh->scpFileName = NULL;
            ssh->scpFileNameSz = 0;
        }

        ssh->scpFileName = (char*)WMALLOC(len + 1, ssh->ctx->heap,
                                          DYNTYPE_STRING);
        if (ssh->scpFileName == NULL)
            ret = WS_MEMORY_E;

        if (ret == WS_SUCCESS) {
            WMEMCPY(ssh->scpFileName, buf + idx, len);
            ssh->scpFileName[len] = '\0';
            ssh->scpFileNameSz = len;

            *inOutIdx = idx;
        }
    }

    return ret;
}

/* Reads timestamp information (access, modification) from beginning
 * of string, expects space to be after each time value:
 *
 * T<modification_secs> 0 <access_secs> 0
 *
 * Places modifiation time in ssh->scpMTime and access time in
 * ssh->scpATime variables.
 *
 * buf      - buffer containing size string
 * bufSz    - size of buffer
 * inOutIdx - [IN/OUT] index into buffer, increments index upon return
 *
 * returns WS_SUCCESS on success, negative upon error
 */
static int GetScpTimestamp(WOLFSSH* ssh, byte* buf, word32 bufSz,
                           word32* inOutIdx)
{
    int ret = WS_SUCCESS;
    word32 idx, spaceIdx;

    if (ssh == NULL || buf == NULL || inOutIdx == NULL)
        return WS_BAD_ARGUMENT;

    idx = *inOutIdx;
    spaceIdx = idx;

    /* skip leading "T" */
    if (buf[idx] != 'T' || (idx + 1) > bufSz)
        return WS_SCP_TIMESTAMP_E;
    idx++;

    if (FindSpaceInString(buf, bufSz, &spaceIdx) != WS_SUCCESS)
        ret = WS_SCP_TIMESTAMP_E;

    /* read modification time */
    if (ret == WS_SUCCESS) {
        /* replace space with newline for atoi */
        buf[spaceIdx] = '\n';
        ssh->scpMTime = atoi((char*)(buf + idx));

        /* restore space, increment idx past it */
        buf[spaceIdx] = ' ';
        if (spaceIdx + 1 < bufSz) {
            idx = spaceIdx + 1;
        } else {
            ret = WS_SCP_TIMESTAMP_E;
        }
    }

    /* skip '0 ' */
    if (ret == WS_SUCCESS) {
        if (buf[idx] != '0' || ++idx > bufSz)
            ret = WS_SCP_TIMESTAMP_E;

        if (ret == WS_SUCCESS) {
            if (buf[idx] != ' ' || ++idx > bufSz)
                ret = WS_SCP_TIMESTAMP_E;
        }
    }

    /* read access time */
    if (ret == WS_SUCCESS) {
        spaceIdx = idx;
        if (FindSpaceInString(buf, bufSz, &spaceIdx) != WS_SUCCESS)
            ret = WS_SCP_TIMESTAMP_E;
    }

    if (ret == WS_SUCCESS) {
        /* replace space with newline for atoi */
        buf[spaceIdx] = '\n';
        ssh->scpATime = atoi((char*)(buf + idx));

        /* restore space, increment idx past it */
        buf[spaceIdx] = ' ';
        if (spaceIdx + 1 < bufSz) {
            idx = spaceIdx + 1;
        } else {
            ret = WS_SCP_TIMESTAMP_E;
        }
    }

    if (ret == WS_SUCCESS) {
        *inOutIdx = idx;
    }

    return ret;
}

/* checks for if directory is being renamed in command
 *
 * returns WS_SUCCESS on success
 */
static int ScpCheckForRename(WOLFSSH* ssh, int cmdSz)
{
    /* case of file, not directory */
    char buf[DEFAULT_SCP_MSG_SZ];
    int  sz = (int)WSTRLEN(ssh->scpBasePath);
    int  idx;

    if (sz > (int)sizeof(buf)) {
        return WS_BUFFER_E;
    }

    if (cmdSz + 4 > DEFAULT_SCP_MSG_SZ) {
        return WS_BUFFER_E;
    }

    WSTRNCPY(buf, ssh->scpBasePath, cmdSz);
    buf[sz] = '\0';
    WSTRNCAT(buf, "/..", DEFAULT_SCP_MSG_SZ);

    idx = wolfSSH_CleanPath(ssh, buf);
    if (idx < 0) {
        return WS_FATAL_ERROR;
    }
    idx = idx + 1; /* +1 for delimiter */
#ifdef WOLFSSL_NUCLEUS
    /* no delimiter to skip in case of at base address */
    if (idx == 4) { /* case of 4 for drive letter plus ":\" + 1 */
        idx--;
    }
#else
    /* allow placing file at base address ':/' */
    if (WSTRLEN(buf) == 1 && buf[0] == WS_DELIM) {
        idx--; /* no delimiter at base */
    }
#endif
    if (idx > cmdSz || idx > sz) {
        return WS_BUFFER_E;
    }

    sz = sz - idx; /* size of file name */
    if (ssh->scpFileNameSz < (word32)sz || ssh->scpFileName == NULL) {
        if (ssh->scpFileName != NULL) {
            WFREE(ssh->scpFileName, ssh->ctx->heap, DYNTYPE_STRING);
            ssh->scpFileNameSz = 0;
        }
        ssh->scpFileName = (char*)WMALLOC(sz + 1, ssh->ctx->heap,
            DYNTYPE_STRING);
        if (ssh->scpFileName == NULL) {
            WLOG(WS_LOG_DEBUG, scpError, "memory error creating file name",
                    WS_MEMORY_E);
            ssh->scpBasePath = NULL;
            return WS_MEMORY_E;
        }
        ssh->scpFileName[0] = '\0'; /* make sure null terminated for check */
    }

    /* are we not going down into a directory? i.e. last char is delimiter */
    if (ssh->scpBasePath[WSTRLEN(ssh->scpBasePath) - 1] != '/' &&
            ssh->scpBasePath[WSTRLEN(ssh->scpBasePath) - 1] != '\\') {

        /* is the last name in the path different then fileName found */
        if (WSTRNCMP(ssh->scpFileName, ssh->scpBasePath + idx, sz) != 0) {
            WLOG(WS_LOG_DEBUG, "scp: renaming from %s to %s",
                    ssh->scpFileName, ssh->scpBasePath + idx);
            ssh->scpFileReName = ssh->scpFileName;
            WSTRNCPY(ssh->scpFileName, ssh->scpBasePath + idx, sz + 1);
            ssh->scpFileName[sz]  = '\0';
            ssh->scpFileNameSz    = sz;
            *((char*)ssh->scpBasePath + idx) = '\0';
        }
    }

    return WS_SUCCESS;
}


/* helps with checking if the base path is a directory or file
 * returns WS_SUCCESS on success */
static int ParseBasePathHelper(WOLFSSH* ssh, int cmdSz)
{
    int ret;
    ret = ScpCheckForRename(ssh, cmdSz);
#ifndef NO_FILESYSTEM
    if (ret == WS_SUCCESS) {
        ScpSendCtx ctx;

        WMEMSET(&ctx, 0, sizeof(ScpSendCtx));

        if (ScpPushDir(ssh->fs, &ctx, ssh->scpBasePath, ssh->ctx->heap) != WS_SUCCESS) {
            WLOG(WS_LOG_DEBUG, "scp : issue opening base dir");
            ret = WS_FATAL_ERROR;
        }
        else {
            ret = ScpPopDir(ssh->fs, &ctx, ssh->ctx->heap);
            if (ret == WS_SCP_DIR_STACK_EMPTY_E) {
                ret = WS_SUCCESS; /* is ok to empty the directory stack here */
            }
        }
    }
#endif /* NO_FILESYSTEM */

    /* default case of directory */
    return ret;
}


/*int GetScpBasePath(WOLFSSH* ssh, const char* in)
{
    int ret = WS_SUCCESS, len;

    if (ssh == NULL || in == NULL)
        return WS_BAD_ARGUMENT;

    if (ssh->scpBasePath != NULL) {
        WFREE(ssh->scpBasePath, ssh->ctx->heap, DYNTYPE_STRING);
        ssh->spBasePath = NULL;
    }

    len = (int)WSTRLEN(in);
    ssh->scpBasePath = (char*)WMALLOC(len, ssh->ctx->heap, DYNTYPE_STRING);

    if (ssh->scpBasePath == NULL) {
        ret = WS_MEMORY_E;
    } else {
        WMEMCPY(ssh->scpBasePath, in, len);
        ssh->scpBasePath[len] = '\0';
    }

    return ret;
}*/

/* Parse scp command received, currently only looks for and stores the
 * SCP base path being written to.
 *
 * return WS_SUCCESS on success, negative upon error
 */
int ParseScpCommand(WOLFSSH* ssh)
{
    int ret = WS_SUCCESS;
    const char* cmd;
    word32 cmdSz, idx = 0;

    if (ssh == NULL)
        return WS_BAD_ARGUMENT;

    cmd = wolfSSH_GetSessionCommand(ssh);
    if (cmd == NULL)
        ret = WS_SCP_CMD_E;

    if (ret == WS_SUCCESS) {
        cmdSz = (word32)WSTRLEN(cmd);

        while ((idx + 1 < cmdSz) && (ret == WS_SUCCESS)) {

            if (cmd[idx] == ' ' && cmd[idx + 1] == '-' && (idx + 2 < cmdSz)) {
                idx = idx + 2;

                switch (cmd[idx]) {
                    case 'r':
                        ssh->scpIsRecursive = 1;
                        ssh->scpRequestType = WOLFSSH_SCP_RECURSIVE_REQUEST;
                        break;

                    case 'p':
                        ssh->scpTimestamp = 1;
                        break;

                    case 't':
                        ssh->scpDirection = WOLFSSH_SCP_TO;
                    #ifdef WOLFSSL_NUCLEUS
                        ssh->scpBasePathSz = cmdSz + WOLFSSH_MAX_FILENAME;
                        ssh->scpBasePathDynamic = (char*)WMALLOC(
                                ssh->scpBasePathSz,
                                ssh->ctx->heap, DYNTYPE_BUFFER);
                    #endif
                        if (idx + 2 < cmdSz) {
                            /* skip space */
                            idx += 2;
                        #ifdef WOLFSSL_NUCLEUS
                            ssh->scpBasePath = ssh->scpBasePathDynamic;
                            WMEMCPY(ssh->scpBasePathDynamic, cmd + idx, cmdSz);
                        #else
                            ssh->scpBasePath = cmd + idx;
                        #endif
                            ret = ParseBasePathHelper(ssh, cmdSz);
                            if (ret == WS_SUCCESS &&
                                    wolfSSH_CleanPath(ssh, (char*)ssh->scpBasePath) < 0)
                                ret = WS_FATAL_ERROR;
                        }
                        break;

                    case 'f':
                        ssh->scpDirection = WOLFSSH_SCP_FROM;
                    #ifdef WOLFSSL_NUCLEUS
                        ssh->scpBasePathSz = cmdSz + WOLFSSH_MAX_FILENAME;
                        ssh->scpBasePathDynamic = (char*)WMALLOC(
                                ssh->scpBasePathSz,
                                ssh->ctx->heap, DYNTYPE_BUFFER);
                    #endif
                        if (idx + 2 < cmdSz) {
                            /* skip space */
                            idx += 2;
                        #ifdef WOLFSSL_NUCLEUS
                            ssh->scpBasePath = ssh->scpBasePathDynamic;
                            WMEMCPY(ssh->scpBasePathDynamic, cmd + idx, cmdSz);
                        #else
                            ssh->scpBasePath = cmd + idx;
                        #endif
                            if (wolfSSH_CleanPath(ssh,
                                        (char*)ssh->scpBasePath) < 0)
                                ret = WS_FATAL_ERROR;
                        }
                        break;
                } /* end switch */
            }
            idx++;
        } /* end while */

        if (ssh->scpDirection != WOLFSSH_SCP_TO &&
            ssh->scpDirection != WOLFSSH_SCP_FROM) {
            ret = WS_SCP_CMD_E;
        }
    }

    return ret;
}

/* Reads and parses SCP protocol control messages
 *
 * Reads up to DEFAULT_SCP_MSG_SZ characters and null-terminates the string.
 * If string is greater than DEFAULT_SCP_MSG_SZ, then only
 * DEFAULT_SCP_MSG_SZ-1 characters are read and string is NULL-terminated.
 *
 * returns WS_SUCCESS on success, negative upon error
 */
int ReceiveScpMessage(WOLFSSH* ssh)
{
    int sz = 0, ret = WS_SUCCESS;
    word32 idx = 0;
    byte* buf;

    if (ssh == NULL)
        return WS_BAD_ARGUMENT;

    /* create persistent msg buffer in case of nonblocking */
    if (ssh->scpRecvMsg == NULL) {
        ssh->scpRecvMsg = (char*)WMALLOC(DEFAULT_SCP_MSG_SZ, ssh->ctx->heap,
                DYNTYPE_STRING);
        if (ssh->scpRecvMsg == NULL) {
            return WS_MEMORY_E;
        }
        ssh->scpRecvMsgSz = 0;
    }
    buf = (byte*)ssh->scpRecvMsg;

    /* keep reading until newline found */
    do {
        int err;
        word32 lastChannel = 0;

        if (ssh->scpRecvMsgSz >= DEFAULT_SCP_MSG_SZ - 1) {
            WLOG(WS_LOG_ERROR, "scp: buffer not big enough to recv message");
            return WS_BUFFER_E;
        }

        err = wolfSSH_worker(ssh, &lastChannel);
        if (err < 0) {
            int rc;

            rc = wolfSSH_get_error(ssh);
            switch (rc) {
                case WS_CHAN_RXD:
                    sz = wolfSSH_ChannelIdRead(ssh, lastChannel,
                        buf + ssh->scpRecvMsgSz,
                        DEFAULT_SCP_MSG_SZ - ssh->scpRecvMsgSz);
                    if (sz <= 0) {
                        return sz;
                    }
                    ssh->scpRecvMsgSz += sz;
                    sz = ssh->scpRecvMsgSz;
                    break;

                case WS_EXTDATA:
                    _DumpExtendedData(ssh);
                    break;

                case WS_WINDOW_FULL:
                case WS_REKEYING:
                    continue;
                case WS_CHANNEL_CLOSED:
                    return WS_EOF;
                default:
                    return err;
            }
        }

        /* check if wolfSSH_worker returns 0 from handling a channel eof */
        if (err == 0) {
            WOLFSSH_CHANNEL* channel;
            channel = wolfSSH_ChannelFind(ssh, lastChannel, WS_CHANNEL_ID_SELF);
            if (channel == NULL)
                ret = WS_INVALID_CHANID;
            if (wolfSSH_ChannelGetEof(channel)) {
                return WS_EOF;
            }
        }
    } while (sz == 0 || buf[sz - 1] != 0x0a);

    /* null-terminate request, replace newline */
    if (sz > 0) {
        buf[sz - 1] = '\0';
    }

    switch (buf[0]) {
        case 'C':
            NO_BREAK;

        case 'D':
            if (buf[0] == 'C') {
                WLOG(WS_LOG_DEBUG, "scp: Receiving file: %s\n", buf);
                ssh->scpMsgType = WOLFSSH_SCP_MSG_FILE;
            } else {
                WLOG(WS_LOG_DEBUG, "scp: Receiving directory: %s\n", buf);
                ssh->scpMsgType = WOLFSSH_SCP_MSG_DIR;
            }

            if ((ret = GetScpFileMode(ssh, buf, sz, &idx)) != WS_SUCCESS)
                break;

            if ((ret = GetScpFileSize(ssh, buf, sz, &idx)) != WS_SUCCESS)
                break;

            if (ssh->scpFileReName == NULL) {
                ret = GetScpFileName(ssh, buf, sz, &idx);
            }
            else {
                ssh->scpFileReName = NULL;
            }
            break;

        case 'E':
            ssh->scpMsgType = WOLFSSH_SCP_MSG_END_DIR;
            ssh->scpFileState = WOLFSSH_SCP_END_DIR;
            break;

        case 'T':
            WLOG(WS_LOG_DEBUG, "scp: Receiving timestamp: %s\n", buf);
            ssh->scpMsgType = WOLFSSH_SCP_MSG_TIME;

            /* parse access and modification times */
            ret = GetScpTimestamp(ssh, buf, sz, &idx);
            break;

        default:
            ret = WS_SCP_BAD_MSG_E;
            WLOG(WS_LOG_DEBUG, "scp: Received invalid message\n");
            break;
    }

    WFREE(ssh->scpRecvMsg, ssh->ctx->heap, DYNTYPE_STRING);
    ssh->scpRecvMsg = NULL;
    ssh->scpRecvMsgSz = 0;

    return ret;
}

int ReceiveScpFile(WOLFSSH* ssh)
{
    int partSz, ret = WS_SUCCESS;
    byte* part;

    if (ssh == NULL)
        return WS_BAD_ARGUMENT;

    partSz = min(ssh->scpFileSz - ssh->scpFileOffset, DEFAULT_SCP_BUFFER_SZ);

    /* don't even bother reading if read size is 0 */
    if (partSz == 0) return ret;

    part = (byte*)WMALLOC(partSz, ssh->ctx->heap, DYNTYPE_BUFFER);
    if (part == NULL)
        ret = WS_MEMORY_E;

    if (ret == WS_SUCCESS) {
        WMEMSET(part, 0, partSz);

        ret = wolfSSH_stream_read(ssh, part, partSz);
        if (ret > 0) {
            if (ssh->scpFileBuffer != NULL) {
                WFREE(ssh->scpFileBuffer, ssh->ctx->heap, DYNTYPE_BUFFER);
                ssh->scpFileBuffer = NULL;
                ssh->scpFileBufferSz = 0;
            }
            ssh->scpFileBuffer = part;
            ssh->scpFileBufferSz = ret;
        } else {
            WFREE(part, ssh->ctx->heap, DYNTYPE_BUFFER);
        }
    }

    return ret;
}

int SendScpConfirmation(WOLFSSH* ssh)
{
    char* msg;
    int msgSz, ret = WS_SUCCESS;
    char defaultMsg[2] = { 0x00, 0x00 };

    if (ssh == NULL)
        return WS_BAD_ARGUMENT;

    if (ssh->scpConfirmMsg != NULL &&
        ssh->scpConfirmMsgSz > SCP_MIN_CONFIRM_SZ &&
        ssh->scpConfirm == WS_SCP_ABORT) {
        msg = ssh->scpConfirmMsg;
    } else {
        msg = defaultMsg;
    }

    switch (ssh->scpConfirm) {
        case WS_SCP_ABORT:
            msg[0] = SCP_CONFIRM_ERR;
            break;

        case WS_SCP_CONTINUE:
            /* default to ok confirmation */
            NO_BREAK;

        default:
            msg[0] = SCP_CONFIRM_OK;
            break;
    }

    /* skip first byte for accurate strlen, may be 0 */
    msgSz = (int)XSTRLEN(msg + 1) + 1;
    ret = wolfSSH_stream_send(ssh, (byte*)msg, msgSz);
    if (ret != msgSz || ssh->scpConfirm == WS_SCP_ABORT) {
        ret = WS_FATAL_ERROR;

    } else {
        ret = WS_SUCCESS;
        WLOG(WS_LOG_DEBUG, "scp: sent confirmation (code: %d)", msg[0]);

        if (ssh->scpConfirmMsg != NULL) {
            WFREE(ssh->scpConfirmMsg, ssh->ctx->heap, DYNTYPE_STRING);
            ssh->scpConfirmMsg = NULL;
            ssh->scpConfirmMsgSz = 0;
        }
    }

    return ret;
}

int ReceiveScpConfirmation(WOLFSSH* ssh)
{
    int ret = WS_SUCCESS;
    int msgSz;
    byte msg[DEFAULT_SCP_MSG_SZ + 1];

    if (ssh == NULL)
        return WS_BAD_ARGUMENT;

    WMEMSET(msg, 0, sizeof(msg));
    msgSz = wolfSSH_stream_read(ssh, msg, DEFAULT_SCP_MSG_SZ);

    if (msgSz < 0) {
        if (wolfSSH_get_error(ssh) == WS_EXTDATA)
            _DumpExtendedData(ssh);
        else
            ret = msgSz;
    } else if (msgSz > 1) {
        /* null terminate */
        msg[msgSz] = 0x00;
    }

    if (ret == WS_SUCCESS) {
        switch (msg[0]) {
            case SCP_CONFIRM_OK:
                break;
            case SCP_CONFIRM_ERR:
                NO_BREAK;
            case SCP_CONFIRM_FATAL:
                NO_BREAK;
            default:
                WLOG(WS_LOG_ERROR,
                     "scp error: peer sent error confirmation (code: %d)",
                     msg[0]);
                ret = WS_FATAL_ERROR;
                break;
        }
    }

    return ret;
}


/* allow SCP callback handlers whether user or not */

/* install SCP recv callback */
void wolfSSH_SetScpRecv(WOLFSSH_CTX* ctx, WS_CallbackScpRecv cb)
{
    if (ctx)
        ctx->scpRecvCb = cb;
}


/* install SCP recv context */
void wolfSSH_SetScpRecvCtx(WOLFSSH* ssh, void *ctx)
{
    if (ssh)
        ssh->scpRecvCtx = ctx;
}


/* get SCP recv context */
void* wolfSSH_GetScpRecvCtx(WOLFSSH* ssh)
{
    if (ssh)
        return ssh->scpRecvCtx;

    return NULL;
}

/* install SCP send callback */
void wolfSSH_SetScpSend(WOLFSSH_CTX* ctx, WS_CallbackScpSend cb)
{
    if (ctx)
        ctx->scpSendCb = cb;
}


/* install SCP send context */
void wolfSSH_SetScpSendCtx(WOLFSSH* ssh, void *ctx)
{
    if (ssh)
        ssh->scpSendCtx = ctx;
}


/* get SCP send context */
void* wolfSSH_GetScpSendCtx(WOLFSSH* ssh)
{
    if (ssh)
        return ssh->scpSendCtx;

    return NULL;
}


#ifndef NO_WOLFSSH_CLIENT
int wolfSSH_SCP_connect(WOLFSSH* ssh, byte* cmd)
{
    int ret = WS_SUCCESS;

    if (ssh == NULL)
        return WS_BAD_ARGUMENT;

    if (ssh->error == WS_WANT_READ || ssh->error == WS_WANT_WRITE)
        ssh->error = WS_SUCCESS;

    if (ssh->connectState < CONNECT_SERVER_CHANNEL_REQUEST_DONE) {

        WLOG(WS_LOG_SCP, "Trying to do SSH connect first");
        WLOG(WS_LOG_SCP, "cmd = %s", (const char*)cmd);
        if ((ret = wolfSSH_SetChannelType(ssh, WOLFSSH_SESSION_EXEC, cmd,
                        (word32)WSTRLEN((const char*)cmd))) != WS_SUCCESS) {
            WLOG(WS_LOG_SCP, "Unable to set subsystem channel type");
            return ret;
        }

        if ((ret = wolfSSH_connect(ssh)) != WS_SUCCESS) {
            return ret;
        }
    }

    return ret;
}

static int wolfSSH_SCP_cmd(WOLFSSH* ssh, const char* localName,
        const char* remoteName, byte dir)
{
    char* cmd = NULL;
    word32 remoteNameSz, cmdSz;
    int ret = WS_SUCCESS;

    if (ssh == NULL || localName == NULL || remoteName == NULL)
        return WS_BAD_ARGUMENT;

    if (dir != 't' && dir != 'f')
        return WS_BAD_ARGUMENT;

    remoteNameSz = (word32)WSTRLEN(remoteName);
    cmdSz = remoteNameSz + (word32)WSTRLEN("scp -5 ") + 1;
    cmd = (char*)WMALLOC(cmdSz, ssh->ctx->heap, DYNTYPE_STRING);

    /* Need to set up the context for the local interaction callback. */

    if (cmd != NULL) {
        WSNPRINTF(cmd, cmdSz, "scp -%c %s", dir, remoteName);
        ssh->scpBasePath = localName;
        ret = wolfSSH_SCP_connect(ssh, (byte*)cmd);
        if (ret == WS_SUCCESS) {
            if (dir == 't') {
                ssh->scpState = SCP_SOURCE_BEGIN;
                ssh->scpRequestState = SCP_SOURCE;
                ret = DoScpSource(ssh);
            }
            else {
                cmdSz = (word32)WSTRLEN(localName);
                ret = ParseBasePathHelper(ssh, cmdSz);
                if (ret == WS_SUCCESS) {
                    ssh->scpState = SCP_SINK_BEGIN;
                    ssh->scpRequestState = SCP_SINK;
                    ret = DoScpSink(ssh);
                }
            }
        }
        WFREE(cmd, ssh->ctx->heap, DYNTYPE_STRING);
    }
    else {
        WLOG(WS_LOG_SCP, "Cannot build scp command");
        ssh->error = WS_MEMORY_E;
        ret = WS_ERROR;
    }

    return ret;
}


int wolfSSH_SCP_to(WOLFSSH* ssh, const char* src, const char* dst)
{
    return wolfSSH_SCP_cmd(ssh, src, dst, 't');
    /* dst is passed to the server in the scp -t command */
    /* src is used locally to fopen and read for copy to */
}


int wolfSSH_SCP_from(WOLFSSH* ssh, const char* src, const char* dst)
{
    return wolfSSH_SCP_cmd(ssh, dst, src, 'f');
    /* src is passed to the server in the scp -f command */
    /* dst is used locally to fopen and write for copy from */
}
#endif /* ! NO_WOLFSSH_CLIENT */


#if !defined(WOLFSSH_SCP_USER_CALLBACKS)

/* Extract file name from full path, store in fileName.
 * Return WS_SUCCESS on success, negative upon error */
static int ExtractFileName(const char* filePath, char* fileName,
                           word32 fileNameSz)
{
    int ret = WS_SUCCESS;
    word32 fileLen;
    int idx = 0, pathLen, separator = -1;

    if (filePath == NULL || fileName == NULL)
        return WS_BAD_ARGUMENT;

    pathLen = (int)WSTRLEN(filePath);

    /* find last separator */
    while (idx < pathLen) {
        if (filePath[idx] == '/' || filePath[idx] == '\\')
            separator = idx;
        idx++;
    }

    if (separator < 0)
        return WS_BAD_ARGUMENT;

    fileLen = pathLen - separator - 1;
    if (fileLen + 1 > fileNameSz)
        return WS_SCP_PATH_LEN_E;

    WMEMCPY(fileName, filePath + separator + 1, fileLen);
    fileName[fileLen] = '\0';

    return ret;
}

#if !defined(NO_FILESYSTEM)

/* for porting to systems without errno */
static INLINE int wolfSSH_LastError(void)
{
    return errno;
}


/* set file access and modification times
 * Returns WS_SUCCESS on success, or negative upon error */
static int SetTimestampInfo(const char* fileName, word64 mTime, word64 aTime)
{
    int ret = WS_SUCCESS;
#ifdef USE_WINDOWS_API
    struct _utimbuf tmp;
    int fd;
#else
    struct timeval tmp[2];
#endif

    if (fileName == NULL)
        ret= WS_BAD_ARGUMENT;

    if (ret == WS_SUCCESS) {
#ifdef USE_WINDOWS_API
        tmp.actime  = aTime;
        tmp.modtime = mTime;
        _sopen_s(&fd, fileName, _O_RDWR, _SH_DENYNO, 0);
        _futime(fd, &tmp);
        _close(fd);
#else
        tmp[0].tv_sec = (time_t)aTime;
        tmp[0].tv_usec = 0;
        tmp[1].tv_sec = (time_t)mTime;
        tmp[1].tv_usec = 0;

        ret = WUTIMES(fileName, tmp);
#endif
    }

    return ret;
}

/* Default SCP receive callback, called by wolfSSH when application has called
 * wolfSSH_accept() and a new SCP request has been received for an incomming
 * file or directory.
 *
 * Handles accepting recursive directories by having wolfSSH tell the callback
 * when to step into and out of a directory.
 *
 * When a new file copy "to" request is received, this callback is called in
 * the WOLFSSH_SCP_NEW_FILE state, where the base directory is placed in
 * 'basePath'. If the peer sends a recursive directory copy, wolfSSH calls
 * this callback in the WOLFSSH_SCP_NEW_DIR state, with a directory name in
 * 'fileName', when a directory should be created and entered.  Directory
 * mode is located in 'fileMode'. When a directory should be exited, the
 * callback is called in the WOLFSSH_SCP_END_DIR state.
 *
 * When an file transfer is incoming, the callback will first be called in
 * the WOLFSSH_SCP_NEW_FILE, with the file name in 'fileName', file mode
 * in 'fileMode', and optionally modification and access times in 'mTime'
 * and 'aTime', respectively.  These timestamps may or may not be present,
 * depenidng on the peer command that was executed.  If the peer did not send
 * these, they will be set to 0 when entering the callback.
 *
 * After each state is completed, the callback should return either
 * WS_SCP_CONTINUE to continue the copy operation, or WS_SCP_ABORT to abort
 * the copy. When WS_SCP_ABORT is returned, an optional error message can be
 * sent to the peer. This error message can be set by calling
 * wolfSSH_SetScpErrorMsg().
 *
 * ssh   - pointer to active WOLFSSH session
 * state - current state of operation, can be one of:
 *         WOLFSSH_SCP_NEW_FILE  - new incomming file, no data yet, but size
 *                                 and name
 *         WOLFSSH_SCP_FILE_PART - new file data, or continuation of
 *                                 existing file
 *         WOLFSSH_SCP_FILE_DONE - indicates named file transfer is done
 *         WOLFSSH_SCP_NEW_DIR   - indicates new directory, name in fileName
 *         WOLFSSH_SCP_END_DIR   - indicates leaving directory, up recursively
 * basePath    - base directory path peer is requesting that file be written to
 * fileName    - name of incomming file or directory
 * fileMode    - mode/permission of incomming file or directory
 * mTime       - file modification time, if sent by peer in seconds since
 *               Unix epoch (00:00:00 UTC, Jan. 1, 1970). mTime is 0 if
 *               peer did not send time value.
 * aTime       - file access time, if sent by peer in seconds since Unix
 *               epoch (00:00:00 UTC, Jan. 1, 1970). aTime is 0 if peer did
 *               not send time value.
 * totalFileSz - total size of incomming file (directory size may list zero)
 * buf         - file or file chunk
 * bufSz       - size of buf, bytes
 * fileOffset  - offset into total file size, where buf should be placed
 * ctx         - optional user context, stores file pointer in default case
 *
 * Return SCP status that is sent to client/sender. One of:
 *     WS_SCP_CONTINUE - continue SCP operation
 *     WS_SCP_ABORT    - abort SCP operation, send error to peer
 */
int wsScpRecvCallback(WOLFSSH* ssh, int state, const char* basePath,
        const char* fileName, int fileMode, word64 mTime, word64 aTime,
        word32 totalFileSz, byte* buf, word32 bufSz, word32 fileOffset,
        void* ctx)
{
    WFILE* fp = NULL;
    int ret = WS_SCP_CONTINUE;
    word32 bytes;
#ifdef WOLFSCP_FLUSH
    static word32 flush_bytes = 0;
    #ifndef WRITE_FLUSH_SIZE
    #define WRITE_FLUSH_SIZE (64*1024)
    #endif
#endif

#ifdef WOLFSSL_NUCLEUS
    char abslut[WOLFSSH_MAX_FILENAME];
    fp = (WFILE*)&ssh->scpFd; /* uses file descriptor for file operations */
    abslut[0] = '\0';
#endif

    if (ctx != NULL) {
        fp = (WFILE*)ctx;
    }

    switch (state) {

        case WOLFSSH_SCP_NEW_REQUEST:

            /* cd into requested root path */
     #ifdef WOLFSSL_NUCLEUS
            {
                DSTAT stat;

                wolfSSH_CleanPath(ssh, (char*)basePath);
                /* make sure is directory */
                if ((ret = NU_Get_First(&stat, basePath)) != NU_SUCCESS) {
                    /* if back to root directory i.e. A:/ then handle case
                     * where file system has nothing in it. */
                    if (basePath[1] == ':' && ret == NUF_NOFILE) {
                         ret = WS_SCP_CONTINUE;
                    }
                    else {
                        WLOG(WS_LOG_ERROR,
                            "scp: invalid destination directory, abort");
                        wolfSSH_SetScpErrorMsg(ssh,
                                "invalid destination directory");
                        ret = WS_SCP_ABORT;
                    }
                }
                else {
                    ret = WS_SCP_CONTINUE;

                    /* check to make sure that it is a directory */
                    if ((stat.fattribute & ADIRENT) == 0) {
                        WLOG(WS_LOG_ERROR,
                            "scp: invalid destination directory, abort");
                        wolfSSH_SetScpErrorMsg(ssh,
                                "invalid destination directory");
                        ret = WS_SCP_ABORT;
                    }
                    NU_Done(&stat);
                }
            }
    #else
            if (WCHDIR(ssh->fs, basePath) != 0) {
                WLOG(WS_LOG_ERROR,
                    "scp: invalid destination directory, abort");
                wolfSSH_SetScpErrorMsg(ssh, "invalid destination directory");
                ret = WS_SCP_ABORT;
            }
    #endif
            break;

        case WOLFSSH_SCP_NEW_FILE:

            /* open file */
        #ifdef WOLFSSL_NUCLEUS
            /* use absolute path */
            WSTRNCAT(abslut, (char*)basePath, WOLFSSH_MAX_FILENAME);
            WSTRNCAT(abslut, "/", WOLFSSH_MAX_FILENAME);
            WSTRNCAT(abslut, fileName, WOLFSSH_MAX_FILENAME);
            wolfSSH_CleanPath(ssh, abslut);
            if (WFOPEN(ssh->fs, &fp, abslut, "wb") != 0) {
        #else
            if (WFOPEN(ssh->fs, &fp, fileName, "wb") != 0) {
        #endif
                WLOG(WS_LOG_ERROR,
                    "scp: unable to open file for writing, abort");
                wolfSSH_SetScpErrorMsg(ssh, "unable to open file for writing");
                ret = WS_SCP_ABORT;
                break;
            }

#ifdef WOLFSCP_FLUSH
            flush_bytes = 0;
#endif
            /* store file pointer in user ctx */
            wolfSSH_SetScpRecvCtx(ssh, fp);
            break;

        case WOLFSSH_SCP_FILE_PART:

            if (fp == NULL) {
                WLOG(WS_LOG_ERROR, "scp: file pointer was null, abort");
                ret = WS_SCP_ABORT;
                break;
            }
            /* read file, or file part */
            bytes = (word32)WFWRITE(ssh->fs, buf, 1, bufSz, fp);
            if (bytes != bufSz) {
                WLOG(WS_LOG_ERROR, scpError, "scp receive callback unable "
                     "to write requested size to file", bytes);
                WFCLOSE(ssh->fs, fp);
                ret = WS_SCP_ABORT;
            } else {
#ifdef WOLFSCP_FLUSH
                flush_bytes += bytes;
                if (flush_bytes >= WRITE_FLUSH_SIZE) {
                    if (fflush(fp) != 0)
                       WLOG(WS_LOG_ERROR, scpError, "scp fflush failed", 0);
                    if (fsync(fileno(fp)) != 0)
                       WLOG(WS_LOG_ERROR, scpError, "scp fsync failed", 0);
                    flush_bytes = 0;
                    usleep(1000);
                }
#endif
            }
            break;

        case WOLFSSH_SCP_FILE_DONE:

            /* close file */
            if (fp != NULL) {
#ifdef WOLFSCP_FLUSH
                (void)fflush(fp);
                (void)fsync(fileno(fp));
                flush_bytes = 0;
#endif
                WFCLOSE(ssh->fs, fp);
            }

            /* set timestamp info */
            if (mTime != 0 || aTime != 0) {
                ret = SetTimestampInfo(fileName, mTime, aTime);

                if (ret == WS_SUCCESS) {
                    ret = WS_SCP_CONTINUE;
                } else {
                    WLOG(WS_LOG_ERROR,
                        "scp: unable to get timestamp info, abort");
                    ret = WS_SCP_ABORT;
                }
            }

            break;

        case WOLFSSH_SCP_NEW_DIR:

            if (WSTRLEN(fileName) > 0) {
                /* try to create new directory */
            #ifdef WOLFSSL_NUCLEUS
                /* get absolute path */
                WSTRNCAT(abslut, (char*)basePath, WOLFSSH_MAX_FILENAME);
                WSTRNCAT(abslut, "/", WOLFSSH_MAX_FILENAME);
                WSTRNCAT(abslut, fileName, WOLFSSH_MAX_FILENAME);
                wolfSSH_CleanPath(ssh, abslut);
                if (WMKDIR(ssh->fs, abslut, fileMode) != 0) {
                    /* check if directory already exists */
                    if (NU_Make_Dir(abslut) != NUF_EXIST) {
                        WLOG(WS_LOG_ERROR, scpState,
                            "error creating directory, abort");
                        wolfSSH_SetScpErrorMsg(ssh, "error creating directory");
                        ret = WS_SCP_ABORT;
                        break;

                    }
                }
            #else
                if (WMKDIR(ssh->fs, fileName, fileMode) != 0) {
                    if (wolfSSH_LastError() != EEXIST) {
                        WLOG(WS_LOG_ERROR,
                            "scp: error creating directory, abort");
                        wolfSSH_SetScpErrorMsg(ssh, "error creating directory");
                        ret = WS_SCP_ABORT;
                        break;
                    }
                }
            #endif

                /* cd into directory */
            #ifdef WOLFSSL_NUCLEUS
                WSTRNCAT((char*)basePath, "/", sizeof("/"));
                WSTRNCAT((char*)basePath, fileName, WOLFSSH_MAX_FILENAME);
                wolfSSH_CleanPath(ssh, (char*)basePath);
            #else
                if (WCHDIR(ssh->fs, fileName) != 0) {
                    WLOG(WS_LOG_ERROR,
                            "scp: unable to cd into direcotry, abort");
                    wolfSSH_SetScpErrorMsg(ssh, "unable to cd into directory");
                    ret = WS_SCP_ABORT;
                }
            #endif
            }
            break;

        case WOLFSSH_SCP_END_DIR:

            /* cd out of directory */
        #ifdef WOLFSSL_NUCLEUS
                WSTRNCAT((char*)basePath, "/..", WOLFSSH_MAX_FILENAME - 1);
                wolfSSH_CleanPath(ssh, (char*)basePath);
        #else
            if (WCHDIR(ssh->fs, "..") != 0) {
                WLOG(WS_LOG_ERROR,
                            "scp: unable to cd out of direcotry, abort");
                wolfSSH_SetScpErrorMsg(ssh, "unable to cd out of directory");
                ret = WS_SCP_ABORT;
            }
        #endif
            break;

        default:
            WLOG(WS_LOG_ERROR,
                            "scp: invalid scp command request, abort");
            wolfSSH_SetScpErrorMsg(ssh, "invalid scp command request");
            ret = WS_SCP_ABORT;
    }

    WOLFSSH_UNUSED(totalFileSz);
    WOLFSSH_UNUSED(fileOffset);
    return ret;
}

<<<<<<< HEAD
static int GetFileSize(void *fs, WFILE* fp, word32* fileSz)
=======
static int _GetFileSize(WFILE* fp, word32* fileSz)
>>>>>>> 2e823c12
{
    WOLFSSH_UNUSED(fs);

    if (fp == NULL || fileSz == NULL)
        return WS_BAD_ARGUMENT;

    /* get file size */
    WFSEEK(fs, fp, 0, WSEEK_END);
    *fileSz = (word32)WFTELL(fs, fp);
    WREWIND(fs, fp);

    return WS_SUCCESS;
}

static int GetFileStats(void *fs, ScpSendCtx* ctx, const char* fileName,
                        word64* mTime, word64* aTime, int* fileMode)
{
    int ret = WS_SUCCESS;
    
    WOLFSSH_UNUSED(fs);

    if (ctx == NULL || fileName == NULL || mTime == NULL ||
        aTime == NULL || fileMode == NULL) {
        return WS_BAD_ARGUMENT;
    }

    /* get file stats for times and mode */
<<<<<<< HEAD
    if (WSTAT(fs, fileName, &ctx->s) < 0) {
=======
#if defined(USE_WINDOWS_API)
    BOOL error;

    error = !WS_GetFileAttributesExA(fileName, &ctx->s, NULL);
    if (error)
        return WS_BAD_FILE_E;

    *aTime = ((word64)ctx->s.ftLastAccessTime.dwHighDateTime << 32) |
        (word64)ctx->s.ftLastAccessTime.dwLowDateTime;
    *mTime = ((word64)ctx->s.ftLastWriteTime.dwHighDateTime << 32) |
        (word64)ctx->s.ftLastWriteTime.dwLowDateTime;

    *fileMode = 0555 |
        (ctx->s.dwFileAttributes | FILE_ATTRIBUTE_READONLY ? 0 : 0200);
    *fileMode |= (ctx->s.dwFileAttributes & FILE_ATTRIBUTE_DIRECTORY) ? 0x4000 : 0;
#else
    if (WSTAT(fileName, &ctx->s) < 0) {
>>>>>>> 2e823c12
        ret = WS_BAD_FILE_E;
        #ifdef WOLFSSL_NUCLEUS
        if (WSTRLEN(fileName) < 4 && WSTRLEN(fileName) > 2 &&
                fileName[1] == ':') {
            *fileMode = 0x1ED; /* octal 755 */
            ret = WS_SUCCESS;
        }
        #endif
    }
    else {
    #ifdef WOLFSSL_NUCLEUS
        if (ctx->s.fattribute & ARDONLY) {
            *fileMode = 0x124; /* octal 444 */
        }
        if (ctx->s.fattribute == ANORMAL) { /* ANORMAL = 0 */
            *fileMode = 0x1B6; /* octal 666 */
        }
        if (ctx->s.fattribute == ADIRENT) {
            *fileMode = 0x1ED; /* octal 755 */
        }
        *mTime = ctx->s.fupdate;
        *aTime = ctx->s.faccdate;
        NU_Done(&ctx->s);
    #else
        *mTime = (word64)ctx->s.st_mtime;
        *aTime = (word64)ctx->s.st_atime;
        *fileMode = ctx->s.st_mode & (S_IRWXU | S_IRWXG | S_IRWXO);
    #endif
    }
#endif

    return ret;
}

/* Create new ScpDir struct for pushing on directory stack.
 * Return valid pointer on success, NULL on failure */
static ScpDir* ScpNewDir(void *fs, const char* path, void* heap)
{
    WOLFSSH_UNUSED(fs);

    ScpDir* entry = NULL;

    if (path == NULL) {
        WLOG(WS_LOG_ERROR, scpError, "invalid directory path",
             WS_INVALID_PATH_E);
        return NULL;
    }

    entry = (ScpDir*)WMALLOC(sizeof(ScpDir), heap, DYNTYPE_SCPDIR);
    if (entry == NULL) {
        WLOG(WS_LOG_ERROR, scpError, "error allocating ScpDir" , WS_MEMORY_E);
        return NULL;
    }

    entry->next = NULL;
<<<<<<< HEAD
    if (WOPENDIR(fs, heap, &entry->dir, path) != 0
=======
#ifdef USE_WINDOWS_API
    {
        char sPath[MAX_PATH];
        int isDir;

        /* add wildcard to get full directory */
        WSNPRINTF(sPath, MAX_PATH, "%s/*", path);

        entry->dir = (HANDLE)WS_FindFirstFileA(sPath,
            sPath, sizeof(sPath), &isDir, heap);
        if (entry->dir == INVALID_HANDLE_VALUE) {
            WFREE(entry, heap, DYNTYPE_SCPDIR);
            WLOG(WS_LOG_ERROR, scpError, "opendir failed on directory",
                WS_INVALID_PATH_E);
            return NULL;
        }
    }
#else
    if (WOPENDIR(NULL, heap, &entry->dir, path) != 0
>>>>>>> 2e823c12
        #ifndef WOLFSSL_NUCLEUS
            || entry->dir == NULL
        #endif
            ) {
        WFREE(entry, heap, DYNTYPE_SCPDIR);
        WLOG(WS_LOG_ERROR, scpError, "opendir failed on directory",
             WS_INVALID_PATH_E);
        return NULL;
    }
#endif
    return entry;
}

/* Create and push new ScpDir on stack, append directory to ctx->dirName */
int ScpPushDir(void *fs, ScpSendCtx* ctx, const char* path, void* heap)
{
    ScpDir* entry;

    if (ctx == NULL || path == NULL)
        return WS_BAD_ARGUMENT;

    entry = ScpNewDir(fs, path, heap);
    if (entry == NULL) {
        return WS_FATAL_ERROR;
    }

    if (ctx->currentDir == NULL) {
        entry->next = NULL;
        ctx->currentDir = entry;
    } else {
        entry->next = ctx->currentDir;
        ctx->currentDir = entry;
    }

    /* append directory name to ctx->dirName */
    WSTRNCPY(ctx->dirName, path, DEFAULT_SCP_FILE_NAME_SZ-1);
    ctx->dirName[DEFAULT_SCP_FILE_NAME_SZ-1] = '\0';

    return WS_SUCCESS;
}

/* Remove top ScpDir from directory stack, remove dir from ctx->dirName */
int ScpPopDir(void *fs, ScpSendCtx* ctx, void* heap)
{
    WOLFSSH_UNUSED(fs);

    ScpDir* entry = NULL;
    int idx = 0, separator = 0;

    if (ctx->currentDir != NULL) {
        entry = ctx->currentDir;
        ctx->currentDir = entry->next;
    }

    if (entry != NULL) {
<<<<<<< HEAD
        WCLOSEDIR(fs, &entry->dir);
=======
    #ifdef USE_WINDOWS_API
        FindClose(entry->dir);
    #else
        WCLOSEDIR(&entry->dir);
    #endif
>>>>>>> 2e823c12
        WFREE(entry, heap, DYNTYPE_SCPDIR);
    }

    /* remove directory from ctx->dirName path, find last separator */
    while (idx < (int)sizeof(ctx->dirName)) {
        if (ctx->dirName[idx] == '/' || ctx->dirName[idx] == '\\')
            separator = idx;
        idx++;
    }

    if (separator != 0) {
        WMEMSET(ctx->dirName + separator, 0,
                sizeof(ctx->dirName) - separator);
    }

    if (ctx->currentDir == NULL)
        return WS_SCP_DIR_STACK_EMPTY_E;

    WOLFSSH_UNUSED(heap);
    return WS_SUCCESS;
}

/* Get next entry in directory, either file or directory, skips self (.)
 * and parent (..) directories, stores in ctx->entry.
 * Return WS_SUCCESS on success or negative upon error */
static int FindNextDirEntry(void *fs, ScpSendCtx* ctx)
{
    WOLFSSH_UNUSED(fs);

    if (ctx == NULL)
        return WS_BAD_ARGUMENT;

    /* skip self (.) and parent (..) directories */
#ifdef WOLFSSL_NUCLEUS

    if (WSTRNCMP(ctx->currentDir->dir.lfname, "",  1) == 0) {
        WLOG(WS_LOG_DEBUG, scpError, "no file name found, no . or ..",
                WS_NEXT_ERROR);
        return WS_NEXT_ERROR;
    }

    /* There is a special case with Nucleus on root directory where the first
     * entry is not "." and should not be skipped over */
    if ((WSTRNCMP(ctx->currentDir->dir.lfname, ".",  1) == 0) ||
              (WSTRNCMP(ctx->currentDir->dir.lfname ,"..", 2) == 0)) {
        ctx->nextError = 1;
    }

    if (ctx->nextError == 1) {
        WDIR* dr;
        do {
            dr = WREADDIR(fs, &ctx->currentDir->dir);
        } while (dr != NULL &&
             (WSTRNCMP(ctx->currentDir->dir.lfname, ".",  1) == 0 ||
              WSTRNCMP(ctx->currentDir->dir.lfname ,"..", 2) == 0));
        if (dr == NULL) {
            return WS_NEXT_ERROR;
        }
    }
    ctx->nextError = 1;
#elif defined(USE_WINDOWS_API)
    do {
        char realFileName[MAX_PATH];
        int  sz;

        if (WS_FindNextFileA(ctx->currentDir->dir,
            realFileName, sizeof(realFileName)) == 0) {
            return WS_FATAL_ERROR;
        }

        sz = (int)WSTRLEN(realFileName);
        if (ctx->entry != NULL) {
            WFREE(ctx->entry, NULL, DYNTYPE_SCPDIR);
            ctx->entry = NULL;
        }

        ctx->entry = (char*)WMALLOC(sz + 1, NULL, DYNTYPE_SCPDIR);
        if (ctx->entry == NULL) {
            return WS_MEMORY_E;
        }
        WMEMCPY(ctx->entry, realFileName, sz);
        ctx->entry[sz] = '\0';
    } while ((ctx->entry != NULL) &&
        (((WSTRLEN(ctx->entry) == 1) && WSTRNCMP(ctx->entry, ".", 1) == 0) ||
         ((WSTRLEN(ctx->entry) == 2) && WSTRNCMP(ctx->entry, "..", 2) == 0)));
#else
    do {
        ctx->entry = WREADDIR(fs, &ctx->currentDir->dir);
    } while ((ctx->entry != NULL) &&
             (
               ((WSTRLEN(ctx->entry->d_name) == 1) &&
                (WSTRNCMP(ctx->entry->d_name, ".",  1) == 0))
               ||
               ((WSTRLEN(ctx->entry->d_name) == 2) &&
                (WSTRNCMP(ctx->entry->d_name ,"..", 2) == 0))
             ));
#endif

    return WS_SUCCESS;
}

/* Test if directory stack is empty, return 1 if empty, otherwise 0 */
static int ScpDirStackIsEmpty(ScpSendCtx* ctx)
{
    if (ctx && ctx->currentDir == NULL)
        return 1;

    return 0;
}

/* returns 1 if is directory */
int ScpFileIsDir(ScpSendCtx* ctx)
{
#ifdef WOLFSSL_NUCLEUS
    return (ctx->s.fattribute & ADIRENT);
#elif defined(USE_WINDOWS_API)
    return (ctx->s.dwFileAttributes & FILE_ATTRIBUTE_DIRECTORY);
#else
    return S_ISDIR(ctx->s.st_mode);
#endif
}

static int ScpFileIsFile(ScpSendCtx* ctx)
{
#ifdef WOLFSSL_NUCLEUS
    return (ctx->s.fattribute != ADIRENT);
#elif defined(USE_WINDOWS_API)
    return ((ctx->s.dwFileAttributes & FILE_ATTRIBUTE_DIRECTORY) == 0);
#else
    return S_ISREG(ctx->s.st_mode);
#endif
}


/* Process a single entry, testing if is directory and opening files
 *
 * returns WS_SCP_ENTER_DIR when entering a new directory
 *         WS_SCP_ABORT on fail case
 *         WS_NEXT_ERROR when next call to the function will cause an error
 *         WS_SUCCESS when successfully opening a file
 */
static int ScpProcessEntry(WOLFSSH* ssh, char* fileName, word64* mTime,
        word64* aTime, int* fileMode, word32* totalFileSz, byte* buf,
        word32 bufSz, void* ctx, ScpSendCtx* sendCtx)
{
    int ret = WS_SUCCESS, dirNameLen, dNameLen;
    char filePath[DEFAULT_SCP_FILE_NAME_SZ];

#ifdef WOLFSSL_NUCLEUS
    if (WSTRNCMP(sendCtx->currentDir->dir.lfname, ".",  1) == 0 ||
              WSTRNCMP(sendCtx->currentDir->dir.lfname ,"..", 2) == 0) {
        ret = WS_NEXT_ERROR;
    }
#endif

    if (ret == WS_SUCCESS) {

        dirNameLen = (int)WSTRLEN(sendCtx->dirName);
    #if defined(WOLFSSL_NUCLEUS)
        dNameLen = (int)WSTRLEN(sendCtx->currentDir->dir.lfname);
    #elif defined(USE_WINDOWS_API)
        {
            char path[MAX_PATH];

            GetFullPathNameA(fileName, MAX_PATH, path, NULL);
            dNameLen = (int)WSTRLEN(path);
        }
    #else
        dNameLen   = (int)WSTRLEN(sendCtx->entry->d_name);
    #endif
        if ((dirNameLen + 1 + dNameLen) > DEFAULT_SCP_FILE_NAME_SZ) {
            WLOG(WS_LOG_ERROR, "scp: dir name length too long, abort");
            ret = WS_SCP_ABORT;

        } else {
            WSTRNCPY(filePath, sendCtx->dirName,
                     DEFAULT_SCP_FILE_NAME_SZ);
            WSTRNCAT(filePath, "/", DEFAULT_SCP_FILE_NAME_SZ);

        #ifdef WOLFSSL_NUCLEUS
            WSTRNCAT(filePath, sendCtx->currentDir->dir.lfname,
                 DEFAULT_SCP_FILE_NAME_SZ);
            WSTRNCPY(fileName, sendCtx->currentDir->dir.lfname,
                 DEFAULT_SCP_FILE_NAME_SZ);
            if (wolfSSH_CleanPath(ssh, filePath) < 0) {
                ret = WS_SCP_ABORT;
            }
        #elif defined(USE_WINDOWS_API)
            WSTRNCAT(filePath, sendCtx->entry,
                DEFAULT_SCP_FILE_NAME_SZ);
            WSTRNCPY(fileName, sendCtx->entry,
                DEFAULT_SCP_FILE_NAME_SZ);
        #else
            WSTRNCAT(filePath, sendCtx->entry->d_name,
                     DEFAULT_SCP_FILE_NAME_SZ);
            WSTRNCPY(fileName, sendCtx->entry->d_name,
                     DEFAULT_SCP_FILE_NAME_SZ);
        #endif
            if (ret == WS_SUCCESS) {
                ret = GetFileStats(ssh->fs, sendCtx, filePath, mTime, aTime, fileMode);
            }
        }
    }

    if (ret == WS_SUCCESS) {

        if (ScpFileIsDir(sendCtx)) {

            ret = ScpPushDir(ssh->fs, sendCtx, filePath, ssh->ctx->heap);
            if (ret == WS_SUCCESS) {
                ret = WS_SCP_ENTER_DIR;
            } else {
                WLOG(WS_LOG_ERROR, "scp: Error with push dir, abort");
                ret = WS_SCP_ABORT;
            }

        } else if (ScpFileIsFile(sendCtx)) {
            if (WFOPEN(ssh->fs, &(sendCtx->fp), filePath, "rb") != 0) {
                WLOG(WS_LOG_ERROR, "scp: Error with oepning file, abort");
                wolfSSH_SetScpErrorMsg(ssh, "unable to open file "
                                       "for reading");
                ret = WS_SCP_ABORT;
            }

            if (ret == WS_SUCCESS) {
<<<<<<< HEAD
                ret = GetFileSize(ssh->fs, sendCtx->fp, totalFileSz);
=======
                ret = _GetFileSize(sendCtx->fp, totalFileSz);
>>>>>>> 2e823c12

                if (ret == WS_SUCCESS)
                    ret = (word32)WFREAD(ssh->fs, buf, 1, bufSz, sendCtx->fp);
            }

            /* keep fp open if no errors and transfer will continue */
            if ((sendCtx->fp != NULL) &&
                ((ret < 0) || (*totalFileSz == (word32)ret))) {
                WFCLOSE(ssh->fs, sendCtx->fp);
            }
        }

    } else {
        if (ret != WS_NEXT_ERROR) {
            WLOG(WS_LOG_ERROR, "scp: ret does not equal WS_NEXT_ERROR, abort");
            ret = WS_SCP_ABORT;
        }
    }

    WOLFSSH_UNUSED(ctx);
    return ret;
}


/* Default SCP send callback, called by wolfSSH when an application has called
 * wolfSSH_accept() and a new SCP request has been received requesting a file
 * be copied from the server to the peer.
 *
 * Depending on the peer request, this callback can be called in one of
 * several different states.  If the peer requested a single file, the
 * WOLFSSH_SCP_SINGLE_FILE_REQUEST state will be passed to the callback, where
 * the callback is responsible for populating file info and placing the single
 * file (or file part) into 'buf'.
 *
 * If the peer requests a directory of files be transferred, in a recursive
 * request, WOLFSSH_SCP_RECURSIVE_REQUEST will be passed to the callback. The
 * callback is then responsible for traversing through the requested directory
 * one directory or file at a time, returning WS_SCP_ENTER_DIR when a new
 * directory is entered, WS_SCP_EXIT_DIR when a directory is exited (not
 * including the final directory exit), and WS_SCP_EXIT_DIR_FINAL when the
 * final directory is done.
 *
 * At any time, the callback can abort the transfer by returning WS_SCP_ABORT.
 * This will send an error confirmation message to the peer.  When returning
 * WS_SCP_ABORT, the callback can call wolfSSH_SetScpErrorMsg() with an
 * optional error message to send back to the peer.
 *
 * When sending file data, the callback should copy up to 'bufSz' bytes
 * into 'buf', and return the number of bytes copied into 'buf'. Less than
 * 'bufSz' bytes can be copied into buf, which will cause only some file data
 * to be sent to the peer.  In this scenario, the callback will be called
 * again with the state set to WOLFSSH_SCP_CONTINUE_FILE_TRANSFER.  In this
 * state, the callback should again place up to 'bufSz' data in 'buf. The
 * 'fileOffset' variable holds the current offset into the file where file
 * bytes should be copied from.
 *
 * ssh   - [IN] pointer to active WOLFSSH session
 * state - [IN] current state of operation, can be one of:
 *         WOLFSSH_SCP_SINGLE_FILE_REQUEST    - peer requested a single file to
 *                                              be copied from the server
 *         WOLFSSH_SCP_RECURSIVE_REQUEST      - peer requested an entire
 *                                              directory be copied from the
 *                                              server, recursively
 *         WOLFSSH_SCP_CONTINUE_FILE_TRANSFER - file did not transfer completely
 *                                              in previous call, need more
 *                                              data to be sent from server
 *                                              to peer to complete file
 *                                              transfer.
 * peerRequest - [IN] name of file/directory the peer is requesting to be copied
 * fileName    - [OUT] name of file/directory callback is sending to peer,
 *               should be NULL terminated.
 * mTime       - [OUT] file modification time, in seconds since
 *               Unix epoch (00:00:00 UTC, Jan. 1, 1970). Optional, and set
 *               to 0 by default.
 * aTime       - [OUT] file access time, in seconds since Unix
 *               epoch (00:00:00 UTC, Jan. 1, 1970). Optional, and set to 0
 *               by default.
 * fileMode    - [OUT] mode/permission of outgoing file or directory, in
 *               decimal representation (ie: 0644 octal == 420 decimal)
 * fileOffset  - offset into total file size, from where file data should be
 *               read into 'buf'.
 * totalFileSz - total size of file being sent, bytes
 * buf         - [OUT] buffer to place file (or file part) in, of size bufSz
 * bufSz       - [IN] size of buf, bytes
 * ctx         - [IN] optional user context, stores file pointer in default
 *               case. Can be set by calling wolfSSH_SetScpSendCtx().
 *
 * Return number of bytes copied into buf, if doing a file transfer, otherwise
 * one of:
 *     WS_SCP_ENTER_DIR            - send directory name to peer - fileName,
 *                                   mode (optional), mTime (optional), and
 *                                   aTime (optional) should be set. Return
 *                                   when callback and "entered" a directory.
 *     WS_SCP_EXIT_DIR             - return when recursive directory traversal
 *                                   has "exited" a directory.
 *     WS_SCP_EXIT_DIR_FINAL       - return when recursive directory transfer
 *                                   is complete.
 *     WS_SCP_ABORT                - abort file transfer request
 */
int wsScpSendCallback(WOLFSSH* ssh, int state, const char* peerRequest,
        char* fileName, word32 fileNameSz, word64* mTime, word64* aTime,
        int* fileMode, word32 fileOffset, word32* totalFileSz, byte* buf,
        word32 bufSz, void* ctx)
{
    ScpSendCtx* sendCtx = NULL;
    int ret = WS_SUCCESS;
    char filePath[DEFAULT_SCP_FILE_NAME_SZ];

    if (ctx != NULL) {
        sendCtx = (ScpSendCtx*)ctx;
    }

#ifdef WOLFSSL_NUCLEUS
    if (sendCtx != NULL) sendCtx->fp = &sendCtx->fd;
#endif

    WMEMSET(filePath, 0, DEFAULT_SCP_FILE_NAME_SZ);

    switch (state) {

        case WOLFSSH_SCP_NEW_REQUEST:

            /* new request, user may return WS_SCP_ABORT
             * to abort/reject transfer attempt, ie:
             *
             * wolfSSH_SetScpErrorMsg(ssh, "scp transfer rejected");
             * ret = WS_SCP_ABORT;
             */
            break;

        case WOLFSSH_SCP_SINGLE_FILE_REQUEST:
            if ((sendCtx == NULL) || WFOPEN(ssh->fs, &(sendCtx->fp), peerRequest,
                                            "rb") != 0) {

                WLOG(WS_LOG_ERROR, "scp: unable to open file, abort");
                wolfSSH_SetScpErrorMsg(ssh, "unable to open file for reading");
                ret = WS_SCP_ABORT;
            }

            if (ret == WS_SUCCESS) {
            #ifdef WOLFSSL_NUCLEUS
                if (sendCtx->fd < 0)
                    ret = WS_SCP_ABORT;
            #else
                if (sendCtx->fp == NULL)
                    ret = WS_SCP_ABORT;
            #endif
            }

            if (ret == WS_SUCCESS)
<<<<<<< HEAD
                ret = GetFileSize(ssh->fs, sendCtx->fp, totalFileSz);
=======
                ret = _GetFileSize(sendCtx->fp, totalFileSz);
>>>>>>> 2e823c12

            if (ret == WS_SUCCESS)
                ret = GetFileStats(ssh->fs, sendCtx, peerRequest, mTime, aTime, fileMode);

            if (ret == WS_SUCCESS)
                ret = ExtractFileName(peerRequest, fileName, fileNameSz);

            if (ret == WS_SUCCESS && sendCtx != NULL && sendCtx->fp != NULL) {
                /* If it is an empty file, do not read. */
                if (*totalFileSz != 0) {
                    ret = (word32)WFREAD(ssh->fs, buf, 1, bufSz, sendCtx->fp);
                    if (ret == 0) { /* handle unexpected case */
                        ret = WS_EOF;
                    }
                }
            } else {
                WLOG(WS_LOG_ERROR, "scp: error extracting file name, abort");
                ret = WS_SCP_ABORT;
            }

            /* keep fp open if no errors and transfer will continue */
            if ((sendCtx != NULL) && (sendCtx->fp != NULL) &&
                ((ret < 0) || (*totalFileSz == (word32)ret))) {
                WFCLOSE(ssh->fs, sendCtx->fp);
            }

            break;

        case WOLFSSH_SCP_RECURSIVE_REQUEST:

            if (ScpDirStackIsEmpty(sendCtx)) {

                /* first request, keep track of request directory */
                ret = ScpPushDir(ssh->fs, sendCtx, peerRequest, ssh->ctx->heap);

                if (ret == WS_SUCCESS) {
                    /* get file name from request */
                    ret = ExtractFileName(peerRequest, fileName, fileNameSz);
                }

                if (ret == WS_SUCCESS) {
                    ret = GetFileStats(ssh->fs, sendCtx, peerRequest, mTime, aTime,
                                       fileMode);
                }

                if (ret == WS_SUCCESS) {
                    ret = WS_SCP_ENTER_DIR;
                } else {
                    WLOG(WS_LOG_ERROR, "scp: error getting file stats, abort");
                    ret = WS_SCP_ABORT;
                }


                /* send directory msg or abort */
                break;
            }
            ret = FindNextDirEntry(ssh->fs, sendCtx);

            /* help out static analysis tool */
            if (ret != WS_BAD_ARGUMENT && sendCtx == NULL)
                ret = WS_BAD_ARGUMENT;

            if (ret == WS_SUCCESS || ret == WS_NEXT_ERROR) {

            #ifdef WOLFSSL_NUCLEUS
                if (ret == WS_NEXT_ERROR) {
            #else
                /* reached end of directory */
                if (sendCtx->entry == NULL) {
            #endif
                    ret = ScpPopDir(ssh->fs, sendCtx, ssh->ctx->heap);
                    if (ret == WS_SUCCESS) {
                        ret = WS_SCP_EXIT_DIR;

                    } else if (ret == WS_SCP_DIR_STACK_EMPTY_E) {
                        ret = WS_SCP_EXIT_DIR_FINAL;

                    } else {
                        WLOG(WS_LOG_ERROR,
                            "scp: error popping directory, abort");
                        ret = WS_SCP_ABORT;
                    }

                    /* send exit directory msg or abort */
                    break;
                }
            }

            if (ret != WS_BAD_ARGUMENT && sendCtx == NULL)
                ret = WS_BAD_ARGUMENT;

            if (ret == WS_SUCCESS) {
                ret = ScpProcessEntry(ssh, fileName,
                        mTime, aTime, fileMode, totalFileSz, buf,
                        bufSz, ctx, sendCtx);
            }
            break;

        case WOLFSSH_SCP_CONTINUE_FILE_TRANSFER:

            if (sendCtx == NULL) {
                WLOG(WS_LOG_ERROR, "scp: sendCtx was null, abort");
                ret = WS_SCP_ABORT;
                break;
            }

            ret = (word32)WFREAD(ssh->fs, buf, 1, bufSz, sendCtx->fp);
            if (ret == 0) { /* handle case of EOF */
                ret = WS_EOF;
            }

            if ((ret <= 0) || (fileOffset + ret == *totalFileSz)) {
                WFCLOSE(ssh->fs, sendCtx->fp);
            }

            break;
    }

    return ret;
}

#else

/* single file transfer with no filesystem */
int wsScpRecvCallback(WOLFSSH* ssh, int state, const char* basePath,
        const char* fileName, int fileMode, word64 mTime, word64 aTime,
        word32 totalFileSz, byte* buf, word32 bufSz, word32 fileOffset,
        void* ctx)
{
    ScpBuffer* recvBuffer;
    int ret = WS_SCP_CONTINUE;
    int sz;

    if (ctx == NULL) {
        WLOG(WS_LOG_DEBUG, scpState, "SCP receive ctx not set");
        return WS_SCP_ABORT;
    }
    recvBuffer = (ScpBuffer*)ctx;

    switch (state) {

        case WOLFSSH_SCP_NEW_REQUEST:
            break;

        case WOLFSSH_SCP_NEW_FILE:
            /* create file */
            sz = (int)WSTRLEN(fileName);
            if (sz >= DEFAULT_SCP_FILE_NAME_SZ) {
                WLOG(WS_LOG_ERROR, "scp: file name is too large, abort");
                wolfSSH_SetScpErrorMsg(ssh, "file name is too large");
                ret = WS_SCP_ABORT;
                break;
            }
            WMEMCPY(recvBuffer->name, fileName, sz);
            recvBuffer->mTime = mTime;
            recvBuffer->mode = fileMode;
            if (recvBuffer->status) {
                if (recvBuffer->status(ssh, fileName, WOLFSSH_SCP_NEW_FILE,
                            recvBuffer) != WS_SUCCESS)
                    WLOG(WS_LOG_ERROR, "scp: status of new file failed, abort");
                    ret = WS_SCP_ABORT;
            }
            break;

        case WOLFSSH_SCP_FILE_PART:
            /* read file, or file part */
            sz = (bufSz < recvBuffer->bufferSz - recvBuffer->idx) ?
                bufSz : recvBuffer->bufferSz - recvBuffer->idx;

            if (recvBuffer->idx >= recvBuffer->bufferSz) {
                wolfSSH_SetScpErrorMsg(ssh,
                        "buffer is not large enough for file");
                WLOG(WS_LOG_ERROR, scpState, "SCP buffer too small for file");
                ret = WS_SCP_ABORT;
                break;
            }

            WMEMCPY(recvBuffer->buffer + recvBuffer->idx, buf, sz);
            recvBuffer->idx    += sz;
            recvBuffer->fileSz += sz;
            if (recvBuffer->status) {
                if (recvBuffer->status(ssh, recvBuffer->name,
                            WOLFSSH_SCP_FILE_PART, recvBuffer) != WS_SUCCESS)
                    WLOG(WS_LOG_ERROR, "scp: bad status, abort");
                    ret = WS_SCP_ABORT;
            }
            break;

        case WOLFSSH_SCP_FILE_DONE:
            recvBuffer->idx   = 0; /* rewind when done */
            recvBuffer->mTime = 0; /* @TODO set time if wanted */
            if (recvBuffer->status) {
                if (recvBuffer->status(ssh, recvBuffer->name,
                            WOLFSSH_SCP_FILE_DONE, recvBuffer) != WS_SUCCESS)
                    WLOG(WS_LOG_ERROR, "scp: bad status, abort");
                    ret = WS_SCP_ABORT;
            }
            break;

        case WOLFSSH_SCP_NEW_DIR:
        case WOLFSSH_SCP_END_DIR:
            WLOG(WS_LOG_ERROR,
                    "scp: creating a new directory not supported");
            wolfSSH_SetScpErrorMsg(ssh,
                    "creating a new directory not supported");
            ret = WS_SCP_ABORT;
            break;

        default:
            WLOG(WS_LOG_ERROR, scpState,
                   "invalid scp command request");
            wolfSSH_SetScpErrorMsg(ssh, "invalid scp command request");
            ret = WS_SCP_ABORT;
    }

    WOLFSSH_UNUSED(totalFileSz);
    WOLFSSH_UNUSED(fileOffset);
    WOLFSSH_UNUSED(aTime);
    WOLFSSH_UNUSED(basePath);
    return ret;
}


/* callback for single file transfer with no file system */
int wsScpSendCallback(WOLFSSH* ssh, int state, const char* peerRequest,
        char* fileName, word32 fileNameSz, word64* mTime, word64* aTime,
        int* fileMode, word32 fileOffset, word32* totalFileSz, byte* buf,
        word32 bufSz, void* ctx)
{
    ScpBuffer* sendBuffer= NULL;
    int ret = WS_SUCCESS;

    if (ctx == NULL) {
        WLOG(WS_LOG_DEBUG, scpState, "no ctx sent to hold file info");
        return WS_SCP_ABORT;
    }
    sendBuffer = (ScpBuffer*)ctx;

    switch (state) {
        case WOLFSSH_SCP_NEW_REQUEST:
            break;

        case WOLFSSH_SCP_SINGLE_FILE_REQUEST:
            if (sendBuffer->buffer == NULL) {
                WLOG(WS_LOG_DEBUG, scpState, "no buffer to send");
                ret = WS_SCP_ABORT;
                break;
            }

            ret = ExtractFileName(peerRequest, fileName, fileNameSz);
            if (ret == WS_SUCCESS && sendBuffer->status) {
                if ( sendBuffer->status(ssh, fileName,
                            WOLFSSH_SCP_SINGLE_FILE_REQUEST, sendBuffer)
                            != WS_SUCCESS) {
                    WLOG(WS_LOG_ERROR, scpState, "bad status of file, abort");
                    ret = WS_SCP_ABORT;
                    break;
                }
            }

            if (WSTRLEN(fileName) != sendBuffer->nameSz ||
                WMEMCMP(sendBuffer->name, fileName, sendBuffer->nameSz) != 0) {
                WLOG(WS_LOG_ERROR, scpState, "file name did not match, abort");
                wolfSSH_SetScpErrorMsg(ssh, "file name did not match");
                ret = WS_SCP_ABORT;
                break;
            }
            *totalFileSz = sendBuffer->fileSz;
            *mTime = sendBuffer->mTime;
            *aTime = sendBuffer->mTime;
            *fileMode = sendBuffer->mode;

            /* copy over buffer info */
            ret = (bufSz < (sendBuffer->fileSz - sendBuffer->idx))?
                bufSz : sendBuffer->fileSz - sendBuffer->idx;
            if (sendBuffer->idx  + ret >= sendBuffer->bufferSz) {
                WLOG(WS_LOG_ERROR, scpState,
                    "potential buffer overflow caught, abort");
                ret = WS_SCP_ABORT;
                break;
            }
            WMEMCPY(buf, sendBuffer->buffer + sendBuffer->idx, ret);
            sendBuffer->idx += ret;

            break;

        case WOLFSSH_SCP_RECURSIVE_REQUEST:
            WLOG(WS_LOG_ERROR, scpState,
                   "recursive request without filesystem not supported, abort");
            wolfSSH_SetScpErrorMsg(ssh,
                    "recursive request without filesystem not supported");
            ret = WS_SCP_ABORT;
            break;

        case WOLFSSH_SCP_CONTINUE_FILE_TRANSFER:
            /* copy over buffer info */
            if (sendBuffer->idx >= sendBuffer->bufferSz) {
                WLOG(WS_LOG_ERROR, scpState,
                    "sendbuffer idx greater than buffer size, abort");
                ret = WS_SCP_ABORT;
                break;
            }
            ret = (bufSz < (sendBuffer->fileSz - sendBuffer->idx))?
                bufSz : sendBuffer->fileSz - sendBuffer->idx;
            if (ret > 0) {
                if (sendBuffer->idx  + ret >= sendBuffer->bufferSz) {
                    ret = WS_SCP_ABORT;
                    WLOG(WS_LOG_ERROR, scpState, "buffer size issue, abort");
                    break;
                }
                WMEMCPY(buf, sendBuffer->buffer + sendBuffer->idx, ret);
                sendBuffer->idx += ret;
            }
            if (ret == 0) { /* handle case of EOF */
                ret = WS_EOF;
            }

            if (sendBuffer->status(ssh, sendBuffer->name,
                        WOLFSSH_SCP_CONTINUE_FILE_TRANSFER, sendBuffer)
                        != WS_SUCCESS) {
                WLOG(WS_LOG_DEBUG, scpState, "continue status fail, abort");
                ret = WS_SCP_ABORT;
                break;
            }

            break;

        default:
            WLOG(WS_LOG_DEBUG, scpState, "bad state");
            ret = WS_SCP_ABORT;
    }
    WOLFSSH_UNUSED(fileOffset);

    return ret;
}
#endif /* NO_FILESYSTEM */
#endif /* WOLFSSH_SCP_USER_CALLBACKS */

#endif /* WOLFSSH_SCP */
<|MERGE_RESOLUTION|>--- conflicted
+++ resolved
@@ -2095,11 +2095,7 @@
     return ret;
 }
 
-<<<<<<< HEAD
-static int GetFileSize(void *fs, WFILE* fp, word32* fileSz)
-=======
 static int _GetFileSize(WFILE* fp, word32* fileSz)
->>>>>>> 2e823c12
 {
     WOLFSSH_UNUSED(fs);
 
@@ -2127,9 +2123,6 @@
     }
 
     /* get file stats for times and mode */
-<<<<<<< HEAD
-    if (WSTAT(fs, fileName, &ctx->s) < 0) {
-=======
 #if defined(USE_WINDOWS_API)
     BOOL error;
 
@@ -2146,8 +2139,7 @@
         (ctx->s.dwFileAttributes | FILE_ATTRIBUTE_READONLY ? 0 : 0200);
     *fileMode |= (ctx->s.dwFileAttributes & FILE_ATTRIBUTE_DIRECTORY) ? 0x4000 : 0;
 #else
-    if (WSTAT(fileName, &ctx->s) < 0) {
->>>>>>> 2e823c12
+    if (WSTAT(fs, fileName, &ctx->s) < 0) {
         ret = WS_BAD_FILE_E;
         #ifdef WOLFSSL_NUCLEUS
         if (WSTRLEN(fileName) < 4 && WSTRLEN(fileName) > 2 &&
@@ -2203,9 +2195,6 @@
     }
 
     entry->next = NULL;
-<<<<<<< HEAD
-    if (WOPENDIR(fs, heap, &entry->dir, path) != 0
-=======
 #ifdef USE_WINDOWS_API
     {
         char sPath[MAX_PATH];
@@ -2224,8 +2213,7 @@
         }
     }
 #else
-    if (WOPENDIR(NULL, heap, &entry->dir, path) != 0
->>>>>>> 2e823c12
+    if (WOPENDIR(fs, heap, &entry->dir, path) != 0
         #ifndef WOLFSSL_NUCLEUS
             || entry->dir == NULL
         #endif
@@ -2281,15 +2269,11 @@
     }
 
     if (entry != NULL) {
-<<<<<<< HEAD
-        WCLOSEDIR(fs, &entry->dir);
-=======
     #ifdef USE_WINDOWS_API
         FindClose(entry->dir);
     #else
-        WCLOSEDIR(&entry->dir);
+        WCLOSEDIR(fs, &entry->dir);
     #endif
->>>>>>> 2e823c12
         WFREE(entry, heap, DYNTYPE_SCPDIR);
     }
 
@@ -2515,11 +2499,7 @@
             }
 
             if (ret == WS_SUCCESS) {
-<<<<<<< HEAD
-                ret = GetFileSize(ssh->fs, sendCtx->fp, totalFileSz);
-=======
-                ret = _GetFileSize(sendCtx->fp, totalFileSz);
->>>>>>> 2e823c12
+                ret = _GetFileSize(ssh->fs, sendCtx->fp, totalFileSz);
 
                 if (ret == WS_SUCCESS)
                     ret = (word32)WFREAD(ssh->fs, buf, 1, bufSz, sendCtx->fp);
@@ -2670,11 +2650,7 @@
             }
 
             if (ret == WS_SUCCESS)
-<<<<<<< HEAD
-                ret = GetFileSize(ssh->fs, sendCtx->fp, totalFileSz);
-=======
-                ret = _GetFileSize(sendCtx->fp, totalFileSz);
->>>>>>> 2e823c12
+                ret = _GetFileSize(ssh->fs, sendCtx->fp, totalFileSz);
 
             if (ret == WS_SUCCESS)
                 ret = GetFileStats(ssh->fs, sendCtx, peerRequest, mTime, aTime, fileMode);
